--- conflicted
+++ resolved
@@ -140,25 +140,20 @@
 
  - returns: The Path matching the template to find
  */
-<<<<<<< HEAD
 func findTemplate(subcommand: String, templateShortName: String, templateFullPath: String) throws -> Path {
-  guard templateFullPath.isEmpty else {
-=======
-func findTemplate(prefix: String, templateShortName: String, templateFullPath: String) throws -> Path {
   switch (!templateFullPath.isEmpty, !templateShortName.isEmpty) {
   case (false, false):
     throw TemplateError.noTemplateProvided
   case (true, false):
->>>>>>> 4207823e
     let fullPath = Path(templateFullPath)
     guard fullPath.isFile else {
       throw TemplateError.templatePathNotFound(path: fullPath)
     }
     return fullPath
   case (false, true):
-    var path = appSupportTemplatesPath + "\(prefix)-\(templateShortName).stencil"
+    var path = appSupportTemplatesPath + subcommand + "\(templateShortName).stencil"
     if !path.isFile {
-      path = bundledTemplatesPath + "\(prefix)-\(templateShortName).stencil"
+      path = bundledTemplatesPath + subcommand + "\(templateShortName).stencil"
     }
     guard path.isFile else {
       throw TemplateError.namedTemplateNotFound(name: templateShortName)
@@ -167,16 +162,4 @@
   case (true, true):
     throw TemplateError.multipleTemplateOptions(path: templateFullPath, name: templateShortName)
   }
-<<<<<<< HEAD
-
-  var path = appSupportTemplatesPath + subcommand + "\(templateShortName).stencil"
-  if !path.isFile {
-    path = bundledTemplatesPath + subcommand + "\(templateShortName).stencil"
-  }
-  guard path.isFile else {
-    throw TemplateError.namedTemplateNotFound(name: templateShortName)
-  }
-  return path
-=======
->>>>>>> 4207823e
 }