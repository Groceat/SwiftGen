//
// SwiftGen
// Copyright (c) 2015 Olivier Halligon
// MIT Licence
//

import Commander
import PathKit
import Stencil
import StencilSwiftKit
import SwiftGenKit

// MARK: Common

let templatesRelativePath: String
if let path = Bundle.main.object(forInfoDictionaryKey: "TemplatePath") as? String, !path.isEmpty {
  templatesRelativePath = path
} else if let path = Bundle.main.path(forResource: "templates", ofType: nil) {
  templatesRelativePath = path
} else {
  templatesRelativePath = "../templates"
}

<<<<<<< HEAD
let templateNameOption = Option<String>(
  "template", "default", flag: "t",
  description: "The name of the template to use for code generation " +
    "(without the extension)."
)
=======
func templateOption(prefix: String) -> Option<String> {
  return Option<String>(
    "template", "", flag: "t",
    description: "The name of the template to use for code generation " +
      "(without the \"\(prefix)\" prefix nor extension)."
  )
}
>>>>>>> 4207823e

let templatePathOption = Option<String>(
  "templatePath", "", flag: "p",
  description: "The path of the template to use for code generation. Overrides -t."
)

let outputOption = Option(
  "output", OutputDestination.console, flag: "o",
  description: "The path to the file to generate (Omit to generate to stdout)"
)

let paramsOption = VariadicOption<String>(
  "param", [],
  description: "List of template parameters"
)

// MARK: - Main

let main = Group {
  $0.group("templates", "manage custom templates") {
    $0.addCommand("list", "list bundled and custom templates", templatesListCommand)
    $0.addCommand("which", "print path of a given named template", templatesWhichCommand)
    $0.addCommand("cat", "print content of a given named template", templatesCatCommand)
  }
  $0.addCommand("colors", "generate code for UIColors", colorsCommand)
  $0.addCommand("images", "generate code for UIImages based on your Assets Catalog", imagesCommand)
  $0.addCommand("storyboards", "generate code for your Storyboard scenes and segues", storyboardsCommand)
  $0.addCommand("strings", "generate code for your Localizable.strings", stringsCommand)
  $0.addCommand("fonts", "generate code for your UIFonts", fontsCommand)
}

let version = Bundle.main
  .object(forInfoDictionaryKey: "CFBundleShortVersionString") as? String ?? "0.0"
let stencilVersion = Bundle(for: Stencil.Template.self)
  .infoDictionary?["CFBundleShortVersionString"] as? String ?? "0.0"
let stencilSwiftKitVersion = Bundle(for: StencilSwiftKit.StencilSwiftTemplate.self)
  .infoDictionary?["CFBundleShortVersionString"] as? String ?? "0.0"
let swiftGenKitVersion = Bundle(for: SwiftGenKit.AssetsCatalogParser.self)
  .infoDictionary?["CFBundleShortVersionString"] as? String ?? "0.0"

main.run("SwiftGen v\(version) (" +
  "Stencil v\(stencilVersion), " +
  "StencilSwiftKit v\(stencilSwiftKitVersion), " +
  "SwiftGenKit v\(swiftGenKitVersion))")<|MERGE_RESOLUTION|>--- conflicted
+++ resolved
@@ -21,21 +21,11 @@
   templatesRelativePath = "../templates"
 }
 
-<<<<<<< HEAD
 let templateNameOption = Option<String>(
-  "template", "default", flag: "t",
+  "template", "", flag: "t",
   description: "The name of the template to use for code generation " +
     "(without the extension)."
 )
-=======
-func templateOption(prefix: String) -> Option<String> {
-  return Option<String>(
-    "template", "", flag: "t",
-    description: "The name of the template to use for code generation " +
-      "(without the \"\(prefix)\" prefix nor extension)."
-  )
-}
->>>>>>> 4207823e
 
 let templatePathOption = Option<String>(
   "templatePath", "", flag: "p",
