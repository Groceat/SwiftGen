//
//  ParserCLI.swift
//  swiftgen
//
//  Created by Olivier Halligon on 01/10/2017.
//  Copyright © 2017 AliSoftware. All rights reserved.
//

import SwiftGenKit

/// Describes the Command-Line Interface for each parser subcommands
public struct ParserCLI {
  public let parserType: Parser.Type
  public let name: String
  public let templateFolder: String
  public let description: String
  public let pathDescription: String
}

extension ParserCLI {
  init(parserType: Parser.Type, name: String, description: String, pathDescription: String) {
    self.init(
      parserType: parserType,
      name: name,
      templateFolder: name,
      description: description,
      pathDescription: pathDescription
    )
  }
}

// MARK: - All Parser Commands

let allParserCommands: [ParserCLI] = [
  .init(
    parserType: AssetsCatalog.Parser.self,
    name: "xcassets",
    description: "generate code for items in your Assets Catalog(s)",
    pathDescription: "Asset Catalog file(s)."
  ),
  .init(
    parserType: Colors.Parser.self,
    name: "colors",
    description: "generate code for color palettes",
    pathDescription: "Colors.txt|.clr|.xml|.json file(s) to parse."
  ),
  .init(
    parserType: Fonts.Parser.self,
    name: "fonts",
    description: "generate code for your fonts",
    pathDescription: "Directory(ies) to parse."
  ),
  .init(
    parserType: InterfaceBuilder.Parser.self,
    name: "ib",
    description: "generate code for your storyboard scenes and segues",
    pathDescription: "Directory to scan for .storyboard files. Can also be a path to a single .storyboard"
  ),
  .init(
    parserType: Yaml.Parser.self,
    name: "json",
    description: "generate code for custom json configuration files",
    pathDescription: "JSON files (or directories that contain them) to parse."
  ),
  .init(
    parserType: Plist.Parser.self,
    name: "plist",
    description: "generate code for custom plist flies",
    pathDescription: "Plist files (or directories that contain them) to parse."
  ),
  .init(
    parserType: Strings.Parser.self,
    name: "strings",
    description: "generate code for your Localizable.strings file(s)",
    pathDescription: "Strings file(s) to parse."
  ),
  .init(
<<<<<<< HEAD
    parserType: CoreData.Parser.self,
    name: "coredata",
    description: "generate code for your Core Data models",
    pathDescription: "Core Data models (.xcdatamodel or .xcdatamodeld) to parse."
=======
    parserType: Yaml.Parser.self,
    name: "yaml",
    description: "generate code for custom yaml configuration files",
    pathDescription: "YAML files (or directories that contain them) to parse."
>>>>>>> aff44406
  ),

  // Deprecated
  .init(
    parserType: InterfaceBuilder.Parser.self,
    name: "storyboards",
    templateFolder: "ib",
    description: "DEPRECATED, please use 'ib' instead",
    pathDescription: "Directory to scan for .storyboard files. Can also be a path to a single .storyboard"
  )
]<|MERGE_RESOLUTION|>--- conflicted
+++ resolved
@@ -75,18 +75,17 @@
     pathDescription: "Strings file(s) to parse."
   ),
   .init(
-<<<<<<< HEAD
+    parserType: Yaml.Parser.self,
+    name: "yaml",
+    description: "generate code for custom yaml configuration files",
+    pathDescription: "YAML files (or directories that contain them) to parse."
+  ),
+  .init(
     parserType: CoreData.Parser.self,
     name: "coredata",
     description: "generate code for your Core Data models",
     pathDescription: "Core Data models (.xcdatamodel or .xcdatamodeld) to parse."
-=======
-    parserType: Yaml.Parser.self,
-    name: "yaml",
-    description: "generate code for custom yaml configuration files",
-    pathDescription: "YAML files (or directories that contain them) to parse."
->>>>>>> aff44406
-  ),
+  )
 
   // Deprecated
   .init(
