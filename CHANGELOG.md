# SwiftGen CHANGELOG

---

## Develop

### Breaking Changes

_None_

### New Features

_None_

### Bug Fixes

<<<<<<< HEAD
* Plist/JSON/YAML: Fix issue with homogeneous `Array`s in the Inline templates (such as `[String`]).  
  [#687](https://github.com/SwiftGen/SwiftGen/pull/687)
  [@fjtrujy](https://github.com/fjtrujy)
=======
* Prevent generating `default.profraw` (code coverage) files.  
  [David Jennes](https://github.com/djbe)
  [#722](https://github.com/SwiftGen/SwiftGen/pull/722)
>>>>>>> f922b042

### Internal Changes

* Parsers are now executed in parallel, making SwiftGen faster when multiple parsers are used. Note: only applies when using a configuration file.  
  [Marcelo Fabri](https://github.com/marcelofabri)
  [#699](https://github.com/SwiftGen/SwiftGen/issues/699)

## 6.2.0

### Breaking Changes

* As Swift 3 is officially no longer maintained, we're obsoleting the Swift 3 templates and they are no longer included with SwiftGen. You can still use the old swift 3 templates by getting them from older SwiftGen versions, or from GitHub by browsing older tags.  
  [David Jennes](https://github.com/djbe)
  [#601](https://github.com/SwiftGen/SwiftGen/pull/601)
  [#691](https://github.com/SwiftGen/SwiftGen/pull/691)

### Deprecations

* XCAssets: the `colorAliasName` and `imageAliasName` template parameters are now deprecated and will be removed in the next major release.  
  [David Jennes](https://github.com/djbe)
  [#614](https://github.com/SwiftGen/SwiftGen/pull/614)
* The use of `swiftgen <parser>` (e.g. `swiftgen strings`, `swiftgen xcassets`, …) command line for running individual parsers is now deprecated in favor of `swiftgen run <parser>`. See "New Features" below.  
  [@AliSoftware](https://github.com/AliSoftware)
  [#705](https://github.com/SwiftGen/SwiftGen/pull/705)
* The subcommand `swiftgen templates` has been renamed `swiftgen template` (singular); the plural form of the command has been deprecated and will be removed in next major version.  
  [@AliSoftware](https://github.com/AliSoftware)
  [#697](https://github.com/SwiftGen/SwiftGen/pull/697)
* The ability for SwiftGen to search custom named templates in `~/Library/Application Support` has been deprecated and will be removed in SwiftGen 7.0. This little known feature made SwiftGen dependent on the machine it was running on. Use `templatePath` to reference custom templates by path instead.  
  [@AliSoftware](https://github.com/AliSoftware)
  [#717](https://github.com/SwiftGen/SwiftGen/pull/717)

### New Features

* Invoking individual parsers from the command line is now done via `swiftgen run <parser>`.  We still highly recommend to use a configuration file for flexibility and performance reasons in your projects, and only use `swiftgen run <parser>` for things like quick iterations when writing your own custom templates.  
  [@AliSoftware](https://github.com/AliSoftware)
  [#705](https://github.com/SwiftGen/SwiftGen/pull/705)
* You can now easily create a new config file using `swiftgen config init`. This will create an example and commented config file and open it to let you edit it to your needs.  _Note that the generated config file is static content which doesn't take the user's project into account (though that might change in the future)_.  
  [@AliSoftware](https://github.com/AliSoftware)
  [#694](https://github.com/SwiftGen/SwiftGen/pull/694)
* You can now use `swiftgen template doc [parser] [templateName]` on the command line to quickly open the documentation for templates on GitHub directly from your terminal.  
  [@AliSoftware](https://github.com/AliSoftware)
  [#697](https://github.com/SwiftGen/SwiftGen/pull/697)
* Each parser now accepts an `options` dictionary, with which you can set internal parser settings to change its behaviour. See the parser's specific documentation for available options.  
  [David Jennes](https://github.com/djbe)
  [#587](https://github.com/SwiftGen/SwiftGen/pull/587)
  [#597](https://github.com/SwiftGen/SwiftGen/pull/597)
* Strings: the parser now accepts a `separator` option, used to split keys into structured components. The default separator remains `.`. For more information, check the [parser's documentation](Documentation/Parsers/strings.md#customization).  
  [David Jennes](https://github.com/djbe)
  [#576](https://github.com/SwiftGen/SwiftGen/issues/576)
  [#588](https://github.com/SwiftGen/SwiftGen/pull/588)
* Core Data: the built-in templates now support an optional `extraImports` parameter. With this you can provide a list of modules to additionally import, for when you have properties with types from external modules. For more information, check the [template's documentation](Documentation/templates/coredata/swift4.md#customization).  
  [David Jennes](https://github.com/djbe)
  [#591](https://github.com/SwiftGen/SwiftGen/issues/591)
  [#592](https://github.com/SwiftGen/SwiftGen/pull/592)
* Core Data: the built-in templates now support `RawRepresentable` attributes (such as `enum`, `OptionSet`, …). They'll check the "User Info" of an attribute for a `RawType` key, which should be set to the type name you want to use for that attribute. To avoid optional attributes, you can also add the `unwrapOptional` user info key. For more information, check the [template's documentation](Documentation/templates/coredata/swift4.md#userinfo-keys).  
  [David Jennes](https://github.com/djbe)
  [#566](https://github.com/SwiftGen/SwiftGen/issues/566)
  [#609](https://github.com/SwiftGen/SwiftGen/issues/609)
  [#593](https://github.com/SwiftGen/SwiftGen/pull/593)
  [#610](https://github.com/SwiftGen/SwiftGen/pull/610)
* Strings: the built-in templates now accept a parameter `lookupFunction` for customizing the localization function, check the [template documentation](Documentation/templates/string/) for more information.  
  [Steven Magdy](https://github.com/StevenMagdy)
  [426](https://github.com/SwiftGen/SwiftGen/issues/426)
  [468](https://github.com/SwiftGen/SwiftGen/issues/468)
  [573](https://github.com/SwiftGen/SwiftGen/pull/573)
  [716](https://github.com/SwiftGen/SwiftGen/pull/716)
* Strings: templates to generate Objective-C. Please check [the template's documentation](Documentation/templates/string/objc.md) for more information.  
  [Eric Slosser](https://github.com/Mr-Fixit)
  [SwiftGen/SwiftGen#378](https://github.com/SwiftGen/SwiftGen/pull/378)
* XCAssets: the parser now supports AR Resource Groups, together with reference images and objects.  
  [David Jennes](https://github.com/djbe)
  [#614](https://github.com/SwiftGen/SwiftGen/pull/614)
* Templates: Bundle now use static property on BundleToken for better performance.  
  [shuoli84](https://github.com/shuoli84)
  [#623](https://github.com/SwiftGen/SwiftGen/issues/623)
* All parsers now have built-in Swift 5 templates.  
  [David Jennes](https://github.com/djbe)
  [#595](https://github.com/SwiftGen/SwiftGen/issues/595)
  [#600](https://github.com/SwiftGen/SwiftGen/pull/600)
* Most templates now accept a parameter to force having the file name used as namespace (`enum <FileName>`) in generated code _even if_ there's only one single input file.  
  [Viktoras Laukevičius](https://github.com/viktorasl)
  [#669](https://github.com/SwiftGen/SwiftGen/issues/669)
  [@AliSoftware](https://github.com/AliSoftware)
  [#693](https://github.com/SwiftGen/SwiftGen/pull/693)

### Bug Fixes

* SwiftGen now properly shows a better help message and the command usage when running an incomplete command, instead of complaining about a config file.  
  [@AliSoftware](https://github.com/AliSoftware)
  [#706](https://github.com/SwiftGen/SwiftGen/pull/706)
* XCAssets: improved the performance for color assets by caching the resolved colors.  
  [David Jennes](https://github.com/djbe)
  [#578](https://github.com/SwiftGen/SwiftGen/issues/578)
  [#589](https://github.com/SwiftGen/SwiftGen/pull/589)
* Core Data: `entityName` is now correctly a `class var` instead of a `class func`.  
  [David Jennes](https://github.com/djbe)
  [#590](https://github.com/SwiftGen/SwiftGen/pull/590)
* Strings: we now correctly generate the type `Any` (instead of `String`) for `%@` placeholders.  
  [David Jennes](https://github.com/djbe)
  [620](https://github.com/SwiftGen/SwiftGen/issues/620)
* Colors: Reduce initializer type inference for improved compilation performance.  
  [Markus Faßbender](https://github.com/dermaaarkus)
  [#663](https://github.com/SwiftGen/SwiftGen/issues/663)
* Config Lint: fix config lint not processing relative paths containing ".." correctly.  
  [Wolfgang Lutz](https://github.com/Lutzifer)
  [#688](https://github.com/SwiftGen/SwiftGen/issues/688)
* Core Data: the generated code was missing `,` (comma) for fetch requests with multiple arguments.  
  [David Jennes](https://github.com/djbe)
  [#692](https://github.com/SwiftGen/SwiftGen/pull/692)
* Colors: Fix compile time warning when long expression type checking is enabled.  
  [Ryan Mason-Davies](https://github.com/iotize)
  [#704](https://github.com/SwiftGen/SwiftGen/issues/704)
  [#710](https://github.com/SwiftGen/SwiftGen/pull/710)

### Internal Changes

* The main branch of the repository has been renamed from `master` to `stable`. If you pointed your `Podfile` or dependency managment tool to `master` instead of an official release/tag, you will have to update the branch name in your dependency file.  
  [@AliSoftware](https://github.com/AliSoftware)
  [#714](https://github.com/SwiftGen/SwiftGen/pull/714)
* Documentation: Improved doc for creating custom templates, and added a Documentation Table of Contents.  
  [@AliSoftware](https://github.com/AliSoftware)
  [#713](https://github.com/SwiftGen/SwiftGen/pull/713)
* Refactoring: Reduce globals & rearrange CLI code.  
  [@AliSoftware](https://github.com/AliSoftware)
  [#586](https://github.com/SwiftGen/SwiftGen/pull/586)
* Moved generated test output files into subdirectories per template.  
  [David Jennes](https://github.com/djbe)
  [#598](https://github.com/SwiftGen/SwiftGen/pull/598)
* Compile generated output using configuration files for easier management.  
  [David Jennes](https://github.com/djbe)
  [#365](https://github.com/SwiftGen/SwiftGen/issues/365)
  [#599](https://github.com/SwiftGen/SwiftGen/pull/599)
* XCAssets: renamed the catalogs we use for sample code & testing to avoid some confusion.  
  [David Jennes](https://github.com/djbe)
  [#613](https://github.com/SwiftGen/SwiftGen/pull/613)
* Update SwiftLint and enable some extra SwiftLint rules.  
  [David Jennes](https://github.com/djbe)
  [#617](https://github.com/SwiftGen/SwiftGen/pull/617)
* Some CI fixes related to software versions.  
  [Patrick Nollet](https://github.com/PatrickNLT)
  [#645](https://github.com/SwiftGen/SwiftGen/pull/645)
* Updated to CocoaPods 1.9.0.  
  [David Jennes](https://github.com/djbe)
  [#619](https://github.com/SwiftGen/SwiftGen/pull/619)
* Updated Pods and Gems dependencies.  
  [David Jennes](https://github.com/djbe)
  [#684](https://github.com/SwiftGen/SwiftGen/pull/684)

## 6.1.0

### Changes in core dependencies of SwiftGen

* [StencilSwiftKit 2.7.2](https://github.com/SwiftGen/StencilSwiftKit/blob/2.7.2/CHANGELOG.md)
* [Stencil 0.13.1](https://github.com/kylef/Stencil/blob/0.13.1/CHANGELOG.md)

### New Features

* Adds support for generating code from Core Data models.  
  [Grant Butler](https://github.com/grantjbutler)
  [David Jennes](https://github.com/djbe)
  [Igor Palaguta](https://github.com/Igor-Palaguta)
  [#455](https://github.com/SwiftGen/SwiftGen/pull/455)
  [#567](https://github.com/SwiftGen/SwiftGen/pull/567)
  [#575](https://github.com/SwiftGen/SwiftGen/pull/575)
  [#581](https://github.com/SwiftGen/SwiftGen/pull/581)
  [#45](https://github.com/SwiftGen/SwiftGen/issues/45)
  [#185](https://github.com/SwiftGen/SwiftGen/issues/185)
  [#191](https://github.com/SwiftGen/SwiftGen/pull/191)
  [#195](https://github.com/SwiftGen/SwiftGen/pull/195)
* Config: expand environment variables in YAML files.  
  [Wolfgang Lutz](https://github.com/lutzifer)
  [#355](https://github.com/SwiftGen/SwiftGen/issues/355)
  [#564](https://github.com/SwiftGen/SwiftGen/pull/564)
* Each parser now accepts a `filter` option, which accepts a regular expression for filtering input paths. The filter is applied to individual paths as well as when the parser recurses into directories.  
  [David Jennes](https://github.com/djbe)
  [#383](https://github.com/SwiftGen/SwiftGen/issues/383)
  [#570](https://github.com/SwiftGen/SwiftGen/pull/570)

### Bug Fixes

* Colors: Fix an issue where the `public` access modifier was not being added correctly in the `literals-swift3` and `literals-swift4` templates when the `publicAccess` parameter was specified. Also remove some uneccessary `public` access modifiers from the `swift3` and `swift4` templates.  
  [Isaac Halvorson](https://github.com/hisaac)
  [#549](https://github.com/SwiftGen/SwiftGen/pull/549)

### Internal Changes

* Resolve path if the binary is a symbolic link in order to find bundled templates.  
  [Liquidsoul](https://github.com/liquidsoul)
  [#559](https://github.com/SwiftGen/SwiftGen/issues/559)
* Update to SwiftLint 0.30.1 and enable some extra SwiftLint rules.  
  [David Jennes](https://github.com/djbe)
  [#574](https://github.com/SwiftGen/SwiftGen/pull/574)
  [#583](https://github.com/SwiftGen/SwiftGen/pull/583)

## 6.0.2

### Changes in core dependencies of SwiftGen

* [StencilSwiftKit 2.7.1](https://github.com/SwiftGen/StencilSwiftKit/blob/2.7.1/CHANGELOG.md)
* [Stencil 0.13.1](https://github.com/kylef/Stencil/blob/0.13.1/CHANGELOG.md)

### Bug Fixes

* Strings: rolled back the changes in #503, to ensure `%%` is correctly unescaped.  
  [David Jennes](https://github.com/djbe)
  [#542](https://github.com/SwiftGen/SwiftGen/pull/542)
* Strings: generate the correct types for `%c` and `%p`.  
  [David Jennes](https://github.com/djbe)
  [#543](https://github.com/SwiftGen/SwiftGen/pull/543)
* SPM/Mint: SwiftGen now provides correct version information, instead of "0.0".  
  [David Jennes](https://github.com/djbe)
  [#544](https://github.com/SwiftGen/SwiftGen/pull/544)

## 6.0.1

### Changes in core dependencies of SwiftGen

* [StencilSwiftKit 2.7.1](https://github.com/SwiftGen/StencilSwiftKit/blob/2.7.1/CHANGELOG.md)
* [Stencil 0.13.1](https://github.com/kylef/Stencil/blob/0.13.1/CHANGELOG.md)

### Bug Fixes

* IB: Fix missing `import AppKit`/`import UIKit` in some rare cases.  
  [David Jennes](https://github.com/djbe)
  [#515](https://github.com/SwiftGen/SwiftGen/issues/515)
  [#519](https://github.com/SwiftGen/SwiftGen/pull/519)
* IB: Fix issue with segues-swift4 template when compiled with Swift 4.2 on macOS.  
  [Olivier Halligon](https://github.com/AliSoftware)
  [#515](https://github.com/SwiftGen/SwiftGen/issues/515)
  [#518](https://github.com/SwiftGen/SwiftGen/pull/518)
* SPM/Mint: Update the Stencil version to 0.13.1.  
  [David Jennes](https://github.com/djbe)
  [#527](https://github.com/SwiftGen/SwiftGen/pull/527)
* Ensure the `templates` subcommand properly works with the deprecated `storyboards` subcommand.  
  [David Jennes](https://github.com/djbe)
  [#525](https://github.com/SwiftGen/SwiftGen/issues/525)
  [#530](https://github.com/SwiftGen/SwiftGen/pull/530)
* Ensure configuration file errors show as red in Xcode.  
  [Olivier Halligon](https://github.com/AliSoftware)
  [#516](https://github.com/SwiftGen/SwiftGen/issues/516)
  [#533](https://github.com/SwiftGen/SwiftGen/pull/533)
* Strings: Ensure the parser correctly handles keys ending with a `.` and empty key components.  
  [David Jennes](https://github.com/djbe)
  [#528](https://github.com/SwiftGen/SwiftGen/issues/528)
  [#531](https://github.com/SwiftGen/SwiftGen/pull/531)

### Internal Changes

* Integrated Danger to help on contributions by giving automatic feedback.  
  [Olivier Halligon](https://github.com/AliSoftware)
  [#520](https://github.com/SwiftGen/SwiftGen/issues/520)
  [#524](https://github.com/SwiftGen/SwiftGen/issues/524)

## 6.0.0

⚠️ This major version is a big milestone in which a lot of refactoring and cleaning has been done. Many features added over previous releases have been reworked and unified, while also preparing SwiftGen for future additions. This means that you'll need to adapt your configuration files (or command line invocations) and custom templates to work with this new major version.

Read the [SwiftGen 6.0 Migration Guide](Documentation/MigrationGuide.md#swiftgen-60-migration-guide) for a list of changes you'll need to apply.

### Changes in core dependencies of SwiftGen

* [StencilSwiftKit 2.7.0](https://github.com/SwiftGen/StencilSwiftKit/blob/2.7.0/CHANGELOG.md)
* [Stencil 0.13.1](https://github.com/kylef/Stencil/blob/0.13.1/CHANGELOG.md)

### Breaking Changes

* Don't normalize string keys while parsing, let all transformation be done on template side. This makes the developer responsible to keep the language file organized, duplications won't be removed.  
  [Diego Chohfi](https://github.com/dchohfi)
  [#257](https://github.com/SwiftGen/SwiftGen/issues/257)
* Remove Swift 2 support.  
  [David Jennes](https://github.com/djbe)
  [#420](https://github.com/SwiftGen/SwiftGen/pull/420)
* Renamed the `storyboards` command to `ib`, to better reflect it's purpose. An alias for `storyboards` still exists, but it will be removed at some point.  
  [David Jennes](https://github.com/djbe)
  [#423](https://github.com/SwiftGen/SwiftGen/pull/423)
* XCAssets: the generated templates won't namespace groups by default anymore, use the `forceProvidesNamespaces` flag to enable this behaviour again.  
  [jechris](https://github.com/pjechris)
  [#453](https://github.com/SwiftGen/SwiftGen/issues/453)
* XCAssets: the templates won't generate any all-values accessors anymore by default. Use the `allValues` flag to enable this behaviour again. Note: this replaces the old `noAllValues` flag (with an inverse behaviour).  
  [David Jennes](https://github.com/djbe)
  [#480](https://github.com/SwiftGen/SwiftGen/pull/480)
* XCAssets: Dropped the deprecated `allValues` constant, use the type specific constants such as `allColors`, `allDataItems` and `allImages`. The default value of `imageAlias` has also been changed from `Image` to `AssetImageTypeAlias`, to be consistent with the other types.  
  [David Jennes](https://github.com/djbe)
  [#482](https://github.com/SwiftGen/SwiftGen/pull/482)
* Interface Builder: split up the storyboards template into 2 parts, one for scenes and one for segues.  
  [David Jennes](https://github.com/djbe)
  [#419](https://github.com/SwiftGen/SwiftGen/pull/419)

### New Features

* Add ability to list all custom fonts and register them using `FontFamily.registerAllCustomFonts`.  
  [Olivier Halligon](https://github.com/AliSoftware)
  [#394](https://github.com/SwiftGen/SwiftGen/issues/394)
* Add support for Swift Package Manager and Mint.  
  [Yonas Kolb](https://github.com/yonaskolb)
  [#411](https://github.com/SwiftGen/SwiftGen/pull/411)
* The `swiftgen.yml` config file now accepts multiple outputs for each parser, allowing you to generate multiple outputs from the same files and content. This also means that the `output` parameter is now deprecated, in favour of the `outputs` parameter, and it may be removed in a future version of SwiftGen. Similarly, the `paths` parameter has been renamed to `inputs` for consistency. You can always use `swiftgen config lint` to validate your configuration file.  
  [David Jennes](https://github.com/djbe)
  [#424](https://github.com/SwiftGen/SwiftGen/pull/424)
  [#510](https://github.com/SwiftGen/SwiftGen/pull/510)
* Use `swiftlint:disable all` in generated files to avoid interference with SwiftLint rules custom to the host project.  
  [Frederick Pietschmann](https://github.com/fredpi)
  [David Jennes](https://github.com/djbe)
  [#409](https://github.com/SwiftGen/SwiftGen/issues/409)
  [#506](https://github.com/SwiftGen/SwiftGen/issues/506)
* XCAssets: Added support for `NSDataAssets`.  
  [Oliver Jones](https://github.com/orj)
  [#444](https://github.com/SwiftGen/SwiftGen/issues/444)
* Organised the generated code in sections for better readability, with all generated constants at the top of the file.  
  [David Jennes](https://github.com/djbe)
  [Olivier Halligon](https://github.com/AliSoftware)
  [#456](https://github.com/SwiftGen/SwiftGen/pull/456)
  [#481](https://github.com/SwiftGen/SwiftGen/pull/481)
* Added support for JSON, Plist and YAML files using the `swiftgen json`, `swiftgen plist` and `swiftgen yaml` commands. The parsed contexts and the generated files for each parser have been kept quite similar, for easier switching between file formats.  
  [John T McIntosh](https://github.com/johntmcintosh)
  [Toshihiro Suzuki](https://github.com/toshi0383)
  [Peter Livesey](https://github.com/plivesey)
  [David Jennes](https://github.com/djbe)
  [#379](https://github.com/SwiftGen/SwiftGen/pull/379)
  [#359](https://github.com/SwiftGen/SwiftGen/issues/359)
  [#288](https://github.com/SwiftGen/SwiftGen/pull/288)
  [#188](https://github.com/SwiftGen/SwiftGen/pull/188)
  [#493](https://github.com/SwiftGen/SwiftGen/pull/493)
  [#504](https://github.com/SwiftGen/SwiftGen/pull/504)
* Updated the playgrounds with the new `json`, `plist` and `yaml` parsers, and updated the other pages to reflect the template changes.  
  [David Jennes](https://github.com/djbe)
  [#495](https://github.com/SwiftGen/SwiftGen/pull/495)
* We're deprecating the old `--template` CLI option in favor of `--templateName`, to better match the naming of the other options and the configuration file. The old `--template` option will remain until the next major version.  
  [David Jennes](https://github.com/djbe)
  [#509](https://github.com/SwiftGen/SwiftGen/pull/509)

### Bug Fixes

* Fix memory leak in generated code for Fonts.  
  [Olivier Halligon](https://github.com/AliSoftware)
  [#394](https://github.com/SwiftGen/SwiftGen/issues/394)
* Interface Builder: ensure the templates handle `GLKViewController`, `AVPlayerViewController` and `NSPageController` correctly.  
  [David Jennes](https://github.com/djbe)
  [#404](https://github.com/SwiftGen/SwiftGen/issues/404)
  [#414](https://github.com/SwiftGen/SwiftGen/pull/414)
* Interface Builder: ensure the parser can handle files with and without "trait variations".  
  [David Jennes](https://github.com/djbe)
  [#367](https://github.com/SwiftGen/SwiftGen/issues/367)
  [#429](https://github.com/SwiftGen/SwiftGen/pull/429)
* Restrict `SceneType` and `InitialSceneType` to UIViewController when not targeting AppKit. When targeting AppKit, remove superfluous `Any`.  
  [Darron Schall](https://github.com/darronschall)
  [#463](https://github.com/SwiftGen/SwiftGen/issues/463)
  [#464](https://github.com/SwiftGen/SwiftGen/pull/464)
* Fonts: disable a warning in generated font files for projects with `conditional_returns_on_newlines` SwiftLint rule enabled.  
  [Ryan Davies](https://github.com/iotize)
  [#436](https://github.com/SwiftGen/SwiftGen/issues/436)
  [#465](https://github.com/SwiftGen/SwiftGen/pull/465)
* Interface Builder: the parser and templates now handle the "Inherit module from target" setting.  
  [David Jennes](https://github.com/djbe)
  [#435](https://github.com/SwiftGen/SwiftGen/issues/435)
  [#485](https://github.com/SwiftGen/SwiftGen/pull/485)
* Strings: the parser now correctly handles formats such as `% d` and `%#x`.  
  [David Jennes](https://github.com/djbe)
  [#502](https://github.com/SwiftGen/SwiftGen/pull/502)
* Strings: ensure strings without arguments are not processed using `String(format:)`.  
  [David Jennes](https://github.com/djbe)
  [#503](https://github.com/SwiftGen/SwiftGen/pull/503)

### Internal Changes

* Migrated to CircleCI 2.0.  
  [David Jennes](https://github.com/djbe)
  [#403](https://github.com/SwiftGen/SwiftGen/pull/403)
* Switched to using SwiftLint via CocoaPods instead of our own install scripts.  
  [David Jennes](https://github.com/djbe)
  [#401](https://github.com/SwiftGen/SwiftGen/pull/401)
* Enabled some extra SwiftLint rules for better code consistency.  
  [David Jennes](https://github.com/djbe)
  [#402](https://github.com/SwiftGen/SwiftGen/pull/402)
  [#476](https://github.com/SwiftGen/SwiftGen/pull/476)
* Updated to latest Xcode (10.0.0) and Swift 4.2.  
  [David Jennes](https://github.com/djbe)
  [#415](https://github.com/SwiftGen/SwiftGen/pull/415)
  [#498](https://github.com/SwiftGen/SwiftGen/pull/498)
* Update to Stencil 0.13.0, and use some of it's new filters in our templates.  
  [David Jennes](https://github.com/djbe)
  [#416](https://github.com/SwiftGen/SwiftGen/pull/416)
  [#475](https://github.com/SwiftGen/SwiftGen/pull/475)
  [#498](https://github.com/SwiftGen/SwiftGen/pull/498)
* Store testing contexts as YAML files instead of PLISTs.  
  [David Jennes](https://github.com/djbe)
  [#418](https://github.com/SwiftGen/SwiftGen/pull/418)
  [#461](https://github.com/SwiftGen/SwiftGen/pull/461)
* Refactor the parsers as they're getting more complex.  
  [David Jennes](https://github.com/djbe)
  [#417](https://github.com/SwiftGen/SwiftGen/pull/417)
  [#422](https://github.com/SwiftGen/SwiftGen/pull/422)
* Disabled a SwiftLint rule for function parameter count.  
  [Oleg Gorbatchev](https://github.com/gorbat-o)
  [#428](https://github.com/SwiftGen/SwiftGen/pull/428)
* Fix missing link in the README.  
  [Takeshi Fujiki](https://github.com/takecian)
  [#459](https://github.com/SwiftGen/SwiftGen/issues/459)

## 5.3.0

### Changes in core dependencies of SwiftGen

* [StencilSwiftKit 2.4.0](https://github.com/SwiftGen/StencilSwiftKit/blob/2.4.0/CHANGELOG.md)
* [Stencil 0.10.1](https://github.com/kylef/Stencil/blob/0.10.1/CHANGELOG.md)

### New Features

* XCAssets: exposed getter for image name string.  
  [Abbey Jackson](https://github.com/abbeyjackson)
  [SwiftGen/templates#85](https://github.com/SwiftGen/templates/pull/85)
* XCAssets: exposed getter for color name string.  
  [Stephan Diederich](https://github.com/diederich)
  [SwiftGen/templates#87](https://github.com/SwiftGen/templates/pull/87)
* Allows to set all properties as `public` by using `--param publicAccess` on all templates.  
  [Olivier Halligon](https://github.com/AliSoftware)
  [SwiftGen/templates#84](https://github.com/SwiftGen/templates/pull/84)
  [Txai Wieser](https://github.com/txaiwieser)
  [SwiftGen/templates#81](https://github.com/SwiftGen/templates/pull/81)

### Internal Changes

* Merged the `SwiftGenKit` and `templates` repositories back into this repository for easier development and maintenance.  
  [David Jennes](https://github.com/djbe)
  [#356](https://github.com/SwiftGen/SwiftGen/pull/356)

## 5.2.1

### Bug Fixes

* Fix SwiftGen no longer working using CLI parameters (instead of config file).  
  [David Jennes](https://github.com/djbe)
  [#347](https://github.com/SwiftGen/SwiftGen/pull/347)
* Errors now properly exit with a non-zero exit code.  
  [Olivier Halligon](https://github.com/AliSoftware)
  [#348](https://github.com/SwiftGen/SwiftGen/pull/348)
* `swiftgen --help` prints the full help back again
  (and not just the help of the default `config run` subcommand).  
  [Olivier Halligon](https://github.com/AliSoftware)
  [#349](https://github.com/SwiftGen/SwiftGen/pull/349)

## 5.2.0

### Changes in core dependencies of SwiftGen

* [SwiftGenKit 2.1.1](https://github.com/SwiftGen/SwiftGenKit/blob/2.1.1/CHANGELOG.md)
* [StencilSwiftKit 2.3.0](https://github.com/SwiftGen/StencilSwiftKit/blob/2.3.0/CHANGELOG.md)
* [templates 2.2.0](https://github.com/SwiftGen/templates/blob/2.2.0/CHANGELOG.md)

### New Features

* You can now use a `swiftgen.yml` file to configure SwiftGen! 🎉  
  Read more about it [in the dedicated documentation](Documentation/ConfigFile.md).  
  [Olivier Halligon](https://github.com/AliSoftware)
  [#337](https://github.com/SwiftGen/SwiftGen/pull/337)
* Storyboards: Added a new `ignoreTargetModule` parameter if you're using storyboards in multiple targets, to avoid issues with the generated code.  
  [Julien Quéré](https://github.com/juli1quere)
  [SwiftGen/templates#36](https://github.com/SwiftGen/templates/pull/36)

### Bug Fixes

* Fixes an issue in High Sierra where the output of the processed Catalog Entries was not ordered alphabetically.  
  [Yusuke Kuroiwa](https://github.com/wakinchan)
  [Francisco Diaz](https://github.com/fdiaz)
  [SwiftGen/SwiftGenKit#57](https://github.com/SwiftGen/SwiftGenKit/pull/57)
* Fonts: fix code which checks if a font is already registered.  
  [Vladimir Burdukov](https://github.com/chipp)
  [SwiftGen/templates#77](https://github.com/SwiftGen/templates/pull/77)
* SwiftLint rules: Disabled the `superfluous_disable_command` rule
  for all `swiftlint:disable` exceptions in all templates.  
  [Olivier Halligon](https://github.com/AliSoftware)
  [SwiftGen/SwiftGen#334](https://github.com/SwiftGen/SwiftGen/issues/334)
  [SwiftGen/templates#83](https://github.com/SwiftGen/templates/pull/83)
* When installing SwiftGen via CocoaPods, the unneeded `file.zip` is not kept in `Pods/SwiftGen/` anymore _(freeing ~5MB on each install of SwiftGen made via CocoaPods!)_.  
  [Olivier Halligon](https://github.com/AliSoftware)
  [#342](https://github.com/SwiftGen/SwiftGen/pull/342)

## 5.1.2

### Internal Changes

* Allows the SwiftGen source code to be built with Xcode 9.
  This also has the nice side-effect of making the homebrew installation of SwiftGen also available for macOS 10.13.  
  [Olivier Halligon](https://github.com/AliSoftware)
  [David Jennes](https://github.com/djbe)
  [#330](https://github.com/SwiftGen/SwiftGen/issues/330)
  [SwiftGen/Eve#10](https://github.com/SwiftGen/Eve/pull/10)

## 5.1.1

### Changes in core dependencies of SwiftGen

* [templates 2.1.1](https://github.com/SwiftGen/templates/blob/2.1.1/CHANGELOG.md)

### Bug Fixes

* XCAssets: fixed some compatibility issues with the swift 3 template on Xcode 8, and with other templates.  
  [David Jennes](https://github.com/djbe)
  [SwiftGen/templates#76](https://github.com/SwiftGen/templates/pull/76)

## 5.1.0

### Changes in core dependencies of SwiftGen

* [SwiftGenKit 2.1.0](https://github.com/SwiftGen/SwiftGenKit/blob/2.1.0/CHANGELOG.md)
* [StencilSwiftKit 2.1.0](https://github.com/SwiftGen/StencilSwiftKit/blob/2.1.0/CHANGELOG.md)
* [templates 2.1.0](https://github.com/SwiftGen/templates/blob/2.1.0/CHANGELOG.md)

### New Features

* Added Swift 4 templates. Use `-t swift4` or whatever variant you want to use
  (see `swiftgen templates list` for the available names).  
  [David Jennes](https://github.com/djbe)
  [SwiftGen/templates/#67](https://github.com/SwiftGen/templates/pull/67)
* XCAssets: Added support for named colors. When using `swiftgen xcassets` the bundled templates
  will now also include colors found in the Asset Catalog in addition to the images.  
  [David Jennes](https://github.com/djbe)
  [SwiftGen/templates/#68](https://github.com/SwiftGen/templates/pull/68)
* Fonts: the path to fonts will now default to just the font filename, but you can disable
  this behaviour by enabling the `preservePath` parameter.  
  [David Jennes](https://github.com/djbe)
  [SwiftGen/templates/#71](https://github.com/SwiftGen/templates/pull/71)
* Colors: new template that uses `#colorLiteral`s.  
  Use `swiftgen colors -t literals-swift3` / `swiftgen colors -t literals-swift4` to use them.  
  [David Jennes](https://github.com/djbe)
  [SwiftGen/templates/#72](https://github.com/SwiftGen/templates/pull/72)

## 5.0.0

⚠️ This major version is a big milestone in which a lot of refactoring and cleaning has been done. Many features added over previous releases have been reworked and unified, while also preparing SwiftGen for future additions. This means that you'll need to adapt your command line invocations and custom templates to work with this new major version.

Read the [SwiftGen 5.0 Migration Guide](Documentation/MigrationGuide.md#swiftgen-50-migration-guide) for a list of changes you'll need to apply.

### Changes in core dependencies of SwiftGen

* [SwiftGenKit 2.0.0](https://github.com/SwiftGen/SwiftGenKit/blob/2.0.0/CHANGELOG.md)
* [StencilSwiftKit 2.0.0](https://github.com/SwiftGen/StencilSwiftKit/blob/2.0.0/CHANGELOG.md)
* [Stencil 0.9.0](https://github.com/kylef/Stencil/blob/0.9.0/CHANGELOG.md)
* [templates 2.0.0](https://github.com/SwiftGen/templates/blob/2.0.0/CHANGELOG.md)

### Breaking Changes

* Removed deprecated CLI options. Please consult the migration guide should you still use them.  
  [David Jennes](https://github.com/djbe)
  [#301](https://github.com/SwiftGen/SwiftGen/issues/301)
* Disable default value for named template option and ensure that there is a template option.  
  [Liquidsoul](https://github.com/liquidsoul)
  [#283](https://github.com/SwiftGen/SwiftGen/issues/283)
* Templates are now grouped by parser on the filesystem. This is only important if you had custom templates in the `Application Support` directory. To migrate your templates, place them in a subfolder with the name of the parser, and remove the prefix of the template filename.  
  [David Jennes](https://github.com/djbe)
  [#304](https://github.com/SwiftGen/SwiftGen/issues/304)
* The `images` command has been renamed to `xcassets` to better reflect its functionality.  
  [Olivier Halligon](https://github.com/AliSoftware)
  [#317](https://github.com/SwiftGen/SwiftGen/issues/317)

#### Notable breaking changes from other SwiftGen repositories

* Many deprecated templates have been removed (or merged), and others have been renamed to reflect new behaviours. Please check the [templates migration guide](Documentation/templates/MigrationGuide.md#deprecated-templates-in-20-swiftgen-50) for more information.  
  [David Jennes](https://github.com/djbe)
  [SwiftGen/templates#47](https://github.com/SwiftGen/templates/issues/47)
* There have been some breaking changes in the generated code for storyboards. Please check the [templates migration guide](Documentation/templates/MigrationGuide.md#deprecated-templates-in-20-swiftgen-50) for more information, where we also provide a compatibility template.  
  [Olivier Halligon](https://github.com/AliSoftware)
  [SwiftGen/templates#65](https://github.com/SwiftGen/templates/issues/65)
* Removed deprecated template context variables, and restructured many others. Please check the [SwiftGenKit migration guide](Documentation/SwiftGenKit%20Contexts/MigrationGuide.md#swiftgenkit-20-swiftgen-50) for more information.  
  [David Jennes](https://github.com/djbe)
  [SwiftGen/SwiftGenKit#5](https://github.com/SwiftGen/SwiftGenKit/issues/5)
* Some filters have been removed in favour of Stencil's built in versions, and other filters have been updated to accept parameters. Please consult the [StencilSwiftKit migration guide](https://github.com/SwiftGen/StencilSwiftKit/blob/stable/Documentation/MigrationGuide.md#stencilswiftkit-20-swiftgen-50) for more information.  
  [David Jennes](https://github.com/djbe)
  [SwiftGen/StencilSwiftKit#5](https://github.com/SwiftGen/StencilSwiftKit/issues/5)
  [SwiftGen/StencilSwiftKit#6](https://github.com/SwiftGen/StencilSwiftKit/issues/6)

### New Features

* Colors and strings commands now accept multiple input files. With these 2 additions, all swiftgen generator commands are able to handle multiple input files.  
  [David Jennes](https://github.com/djbe)
  [#313](https://github.com/SwiftGen/SwiftGen/issues/313)
  [SwiftGen/SwiftGenKit#40](https://github.com/SwiftGen/SwiftGenKit/issues/40)
  [SwiftGen/SwiftGenKit#41](https://github.com/SwiftGen/SwiftGenKit/issues/41)

### Internal Changes

* Improved installation instructions in the README.  
  [Olivier Halligon](https://github.com/AliSoftware)
  [#303](https://github.com/SwiftGen/SwiftGen/issues/303)

#### Notable internal changes from other SwiftGen repositories

* Switch back from `actool` to an internal parser to fix numerous issues with the former. This fixes issues a few people encountered when using asset catalogs that contained some of the less common set types.  
  [David Jennes](https://github.com/djbe)
  [#228](https://github.com/SwiftGen/SwiftGen/issues/228)
  [SwiftGen/SwiftGenKit#43](https://github.com/SwiftGen/SwiftGenKit/issues/43)

## 4.2.1

### Changes in core dependencies of SwiftGen

* [SwiftGenKit 1.1.0](https://github.com/SwiftGen/SwiftGenKit/blob/1.1.0/CHANGELOG.md)
* [StencilSwiftKit 1.0.2](https://github.com/SwiftGen/StencilSwiftKit/blob/1.0.2/CHANGELOG.md)
* [Stencil 0.9.0](https://github.com/kylef/Stencil/blob/0.9.0/CHANGELOG.md)
* [templates 1.1.0](https://github.com/SwiftGen/templates/blob/1.1.0/CHANGELOG.md)

### Bug Fixes

* Fix a bug in which the version of SwiftGen was reported as `v0.0` by `swiftgen --version`.  
  [Olivier Halligon](https://github.com/AliSoftware)

### Internal Changes

* Update StencilGenKit to 1.0.2 and update Circle CI to Xcode 8.3.  
  [Diogo Tridapalli](https://github.com/diogot)
  [#295](https://github.com/SwiftGen/SwiftGen/issues/295)
* Switch from Travis CI to Circle CI, clean up the Rakefile in the process.  
  [David Jennes](https://github.com/djbe)
  [Olivier Halligon](https://github.com/AliSoftware)
  [#269](https://github.com/SwiftGen/SwiftGen/pull/269)
* Fix remaining enum names not Swift 3 compliant.  
  [Liquidsoul](https://github.com/liquidsoul)
  [#297](https://github.com/SwiftGen/SwiftGen/issues/297)
* Added the `CONTRIBUTING.md` file to help new contributors.  
  [Olivier Halligon](https://github.com/AliSoftware)
  [Cihat Gündüz](https://github.com/Dschee)
  [#149](https://github.com/SwiftGen/SwiftGen/pull/149)
  [#298](https://github.com/SwiftGen/SwiftGen/pull/298)

## 4.2.0

### Changes in core dependencies of SwiftGen

* [SwiftGenKit 1.0.1](https://github.com/SwiftGen/SwiftGenKit/blob/1.0.1/CHANGELOG.md)
* [StencilSwiftKit 1.0.0](https://github.com/SwiftGen/StencilSwiftKit/blob/1.0.0/CHANGELOG.md)
* [Stencil 0.8.0](https://github.com/kylef/Stencil/blob/0.8.0/CHANGELOG.md)
* [templates 1.0.0](https://github.com/SwiftGen/templates/blob/1.0.0/CHANGELOG.md)

### New Features

* You can now pass custom parameters to your templates using the `--param X=Y` syntax.  
  [@djbe](https://github.com/djbe)
  [#265](https://github.com/SwiftGen/SwiftGen/pull/265/commits/3a7971ccbf16c41f0b2341e71b8a1ffbcabebecf)
  * This command-line option can be repeated at will and used to pass structured custom parameters (e.g. `--param tabs=2 --param foo.bar=1 --param foo.baz=2`).  
  * You can then use them in your templates using e.g. `{{param.tabs}}`, `{{param.foo.bar}}` & `{{param.foo.baz}}`.  
* Templates can now access environment variables via the `env` key of the Stencil context (e.g. `{{env.USER}}`, `{{env.LANG}}`).  
  [@djbe](https://github.com/djbe)
  [#265](https://github.com/SwiftGen/SwiftGen/pull/265/commits/3a7971ccbf16c41f0b2341e71b8a1ffbcabebecf)
  * This is especially useful when integrating SwiftGen as a Script Build Phase in your Xcode project as you can then access Xcode Build Settings exposed as
  environment variables by Xcode, e.g. `{{env.PRODUCT_MODULE_NAME}}`.  

#### Notable new features from other SwiftGen repositories

* Use an explicit bundle parameter to support frameworks for all templates.  
  [@NachoSoto](https://github.com/NachoSoto)
  [@djbe](https://github.com/djbe)
  [#255](https://github.com/SwiftGen/SwiftGen/pull/255)
  [SwiftGen/templates#17](https://github.com/SwiftGen/templates/pull/17)

### Deprecations

In preparation for an upcoming cleanup of SwiftGen to remove some legacy code as well as Stencil old variables, tags and filters, and change the default templates to Swift 3, **some things are being deprecated and will be removed in the next major version 5.0**.

As a result, if you wrote custom templates, you should already prepare for the upcoming 5.0 by migrating your templates to use the new variables (already avaiable in SwiftGen 4.2 / SwiftGenKit 1.0).

See [#244](https://github.com/SwiftGen/SwiftGen/issues/244) and [the Migration Guide](Documentation/MigrationGuide.md) for a list of deprecations and their replacements.

### Bug Fixes

#### Notable bug fixes from other SwiftGen repositories

* Storyboards templates won't `import` your app module anymore,
  removing that annoying warning.  
  [@djbe](https://github.com/djbe)
  [SwiftGen/templates#19](https://github.com/SwiftGen/templates/pull/19)

### Internal changes

* SwiftGen has migrated to [its own GitHub organization](https://github.com/SwiftGen/SwiftGen) 🎉.  
* SwiftGen has been split in multiple repositories and separate modules.  
  [@AliSoftware](https://github.com/AliSoftware)
  [@djbe](https://github.com/djbe)
  [#240](https://github.com/SwiftGen/SwiftGen/issues/240)
  [#265](https://github.com/SwiftGen/SwiftGen/pull/265)
  * The present [SwiftGen](https://github.com/SwiftGen/SwiftGen) is the CLI parsing. It is in charge of calling the frameworks, feeding them appropriate parameters according to the command line arguments.
  * [SwiftGenKit](https://github.com/SwiftGen/SwiftGenKit) is the framework responsible for parsing your assets/resources and turning them into a structured representation compatible with `Stencil` templates.
  * [StencilSwiftKit](https://github.com/SwiftGen/StencilSwiftKit) is a framework adding some extensions to the template engine [Stencil](https://github.com/kylef/Stencil) used by SwiftGen. It adds some tags and filters as well as convenience methods shared both by SwiftGen itself and by [Sourcery](https://github.com/krzysztofzablocki/Sourcery).
  * The SwiftGen templates has been moved into [a dedicated templates repo](https://github.com/SwiftGen/templates) so they can evolve and be unit-tested separately of SwiftGen.

Note: The next minor version will focus on bringing more documentation for all this new structure and improve ease of future contributions.

## 4.1.0

### New Features

* Added a script reference to simplify and automate localization of existing non localized project.  
  [HuguesBR](https://github.com/HuguesBR)
* Added a `storyboards-osx-swift3` template.  
  [Felix Lisczyk](https://github.com/FelixII)
  [#225](https://github.com/SwiftGen/SwiftGen/pull/225)
* Added a `strings-no-comments-swift3` template that does not include the
  default translation of each key.  
  [Loïs Di Qual](https://github.com/ldiqual)
  [#222](https://github.com/SwiftGen/SwiftGen/issues/222)
* Images: new dot-syntax template, use `dot-syntax-swift3` or `dot-syntax` (for
  Swift 2.3).  
  [David Jennes](https://github.com/djbe)
  [#206](https://github.com/SwiftGen/SwiftGen/pull/206)
* Reworked the "dot-syntax" and "structured" templates to use the new `macro`
  and `call` tags, which greatly simplifies the templates, and also removes the
  limitation of 5-level deep structures.  
  [David Jennes](https://github.com/djbe)
  [#237](https://github.com/SwiftGen/SwiftGen/pull/237)
* Storyboards: automatically detect the correct modules that need to be
  imported. The `--import` option has therefore been deprecated, as well as the
  `extraImports` template variable. Instead use the the new `modules` variable,
   which offers the same functionality.  
  [David Jennes](https://github.com/djbe)
  [#243](https://github.com/SwiftGen/SwiftGen/pull/243)
* Support multiple input paths for some commands.  
  [David Jennes](https://github.com/djbe)
  [#213](https://github.com/SwiftGen/SwiftGen/pull/213)
  * `fonts` accepts multiple input directories, all found fonts will be added
    to the `families` template variable.
  * `images` now supports multiple asset catalogs as input. Templates can now
    use the `catalogs` variable to access each individual catalog.
  * `storyboards` accepts multiple paths (to folders or `storyboard` files).
    All found storyboards will be available in the `storyboards` template
    variable.

### Bug Fixes

* Strings: fix issue with `dot-syntax-swift3` where function definitions were
  not Swift 3 guidelines compliant.  
  [David Jennes](https://github.com/djbe)
  [#241](https://github.com/SwiftGen/SwiftGen/issues/241)
  [#247](https://github.com/SwiftGen/SwiftGen/pull/247)
* Snake cased keys with uppercase letters are correctly camel cased again.  
  [Cihat Gündüz](https://github.com/Dschee)
  [#226](https://github.com/SwiftGen/SwiftGen/issues/226)
  [#233](https://github.com/SwiftGen/SwiftGen/pull/233)

### Internal changes

* Better error handling in the `colors` command.  
  [David Jennes](https://github.com/djbe)
  [#227](https://github.com/SwiftGen/SwiftGen/pull/227)
* Stencil: added two new tags `macro` and `call`, see the
  [documentation](documentation/Templates.md). for in depth explanations on how
  to use them.  
  [David Jennes](https://github.com/djbe)
  [#237](https://github.com/SwiftGen/SwiftGen/pull/237)
* SwiftLint: Remove `switch_case_on_newline` warning for generated color file.  
  [Mickael Titeca](https://github.com/MickaCapi)
  [#239](https://github.com/SwiftGen/SwiftGen/pull/239)
* Stencil: better string filter testing and fixed a small issue with
  `lowerFirstWord`.  
  [David Jennes](https://github.com/djbe)
  [#245](https://github.com/SwiftGen/SwiftGen/pull/245)

## 4.0.1

### Bug Fixes

* Escape newlines again in .strings file keys.  
  [ChristopherRogers](https://github.com/ChristopherRogers)
  [#208](https://github.com/SwiftGen/SwiftGen/pull/208)
* Fix broken `import` option added in 4.0.0.  
  [David Jennes](https://github.com/djbe)
  [#214](https://github.com/SwiftGen/SwiftGen/pull/214)
* Show an error when the provided path to the `images` command is not an asset
  catalog.  
  [David Jennes](https://github.com/djbe)
  [#217](https://github.com/SwiftGen/SwiftGen/pull/217)
* Strings dot-syntax template: use `enum`s for namespacing instead of `struct`s.  
  [David Jennes](https://github.com/djbe)
  [#218](https://github.com/SwiftGen/SwiftGen/pull/218)

### Internal changes

* Swift 3 migration.  
  [ahtierney](https://github.com/ahtierney)
  [#201](https://github.com/SwiftGen/SwiftGen/pull/201)
* Restructure the SwiftGen project to build as an `.app` during
  developement, for easier debugging in Xcode.  
  [ahtierney](https://github.com/ahtierney)
  [#204](https://github.com/SwiftGen/SwiftGen/pull/204)
* Consolidate the use of PathKit internally.  
  [David Jennes](https://github.com/djbe)
  [#212](https://github.com/SwiftGen/SwiftGen/pull/212)
* Updated Stencil to [0.7.2](https://github.com/kylef/Stencil/releases/tag/0.7.0).  
  [Kyle Fuller](https://github.com/kylef)
  [#216](https://github.com/SwiftGen/SwiftGen/issues/216)

## 4.0.0

### Breaking Changes

* Change swift 3 storyboard segue template's sender from `AnyObject` to `Any`.  
  [Derek Ostrander](https://github.com/dostrander)
  [#197](https://github.com/SwiftGen/SwiftGen/pull/197)
* Fix swift 3 storyboard templates to be compliant with swift 3 api design guidelines.  
  [Afonso](https://github.com/afonsograca)
  [#194](https://github.com/SwiftGen/SwiftGen/pull/194)
* Remove the `key` param label from the `tr` function for Localized String in the Swift 3 template.  
  [AndrewSB](https://github.com/AndrewSB)
  [#190](https://github.com/SwiftGen/SwiftGen/pull/190)
* The `swiftgen images` command now uses the `actool` utility to parse asset catalogs,
  ensuring that the parser correctly handles namespaced folders.  
  ⚠️ Note that you now have to specify the exact path to your `.xcassets` assets catalogs
  when using `swiftgen images` (and not just a directory to parse).  
  [David Jennes](https://github.com/djbe)
  [#199](https://github.com/SwiftGen/SwiftGen/pull/199)

### New Features

* Add support for multiline strings in `*.strings` file.  
  [Jeong Yonguk](https://github.com/alldne)
  [#192](https://github.com/SwiftGen/SwiftGen/pull/192)
* Add option to add import statements at the top of the generated swift file (for
  storyboards) using the `import` flag.  
  [David Jennes](https://github.com/djbe)
  [#175](https://github.com/SwiftGen/SwiftGen/pull/175)
* Escape reserved swift keywords in the structured and dot-syntax generated strings code.  
  [Afonso](https://github.com/afonsograca)
  [#198](https://github.com/SwiftGen/SwiftGen/pull/198)

## 3.0.1

* Add support for Xcode 8 and Swift 2.3.  
  _(Should still compile in Xcode 7.3 but the `Rakefile` to build, install and release requires Xcode 8)_.  
  [Valentin Knabel](https://github.com/vknabel)
  [Ignacio Romero Zurbuchen](https://github.com/dzenbot)
  [HanxuanZhou](https://github.com/GenoZhou)
  [Syo Ikeda](https://github.com/ikesyo)
  

## 3.0.0

* Add template that calls `NSLocalizedString()` separately for each string,
  which is useful when trying to extract strings in the app to a `.strings` file.  
  [Ahmet Karalar](https://github.com/akaralar)
* Add some `file_length` and similar SwiftLint exceptions in bundled templates, as
  files generated by SwiftGen might contain lots of constants and can be long by design.  
  [Olivier Halligon](https://github.com/AliSoftware)
* Error messages ("template not found", etc) are now printed on `stderr`.  
  [Olivier Halligon](https://github.com/AliSoftware)
* Add more `swiftgen templates` subcommands.  
  [Olivier Halligon](https://github.com/AliSoftware)
  * `swiftgen templates list` lists all the available templates
  * `swiftgen templates which <name>` prints the path to the template named `<name>`
  * `swiftgen templates cat <name>` prints the content to the template named `<name>`
  * `<name>` here can be either a parser name like `colors` or a
    composed name `colors-rawValue` for a specific template.
* Fix swift 3 renaming change in strings-swift3.stencil.  
  [Kilian Koeltzsch](https://github.com/kiliankoe)
  [#150](https://github.com/SwiftGen/SwiftGen/pull/150)
* Fix non-custom class, non-base view controller handling in storyboards-swift3.stencil.  
  [Syo Ikeda](https://github.com/ikesyo)
  [#152](https://github.com/SwiftGen/SwiftGen/pull/152)
* Add strongly typed `initialViewController()` overrides for storyboard templates if available.  
  [Syo Ikeda](https://github.com/ikesyo)
  [#153](https://github.com/SwiftGen/SwiftGen/pull/153)
  [#163](https://github.com/SwiftGen/SwiftGen/pull/163)
* Add support for font files containing multiple descriptors.  
  [Chris Ellsworth](https://github.com/chrisellsworth)
  [#156](https://github.com/SwiftGen/SwiftGen/pull/156)
* Update deprecated usage of generics for Swift 3 / Xcode 8 beta 6.  
  [Chris Ellsworth](https://github.com/chrisellsworth)
  [#158](https://github.com/SwiftGen/SwiftGen/pull/158)
* Fix case when missing positional parameters, which leads to parameters in the enum with
  unspecified type (undeterminable from the `Localizable.strings` format analysis) where
  reported as `Any` — which is not a `CVarArgType`. Now using `UnsafePointer<()>`
  arguments instead for such odd edge-cases that should never happen anyway.  
  [Olivier Halligon](https://github.com/AliSoftware)
* Now reports an error when it failed to parse a color in a color input file.  
  [Olivier Halligon](https://github.com/AliSoftware)
  [#162](https://github.com/SwiftGen/SwiftGen/issues/162)
* New Strings template (available via `-t dot-syntax`), allowing string keys containing dots (like foo.bar.baz) to be organized as a hierarchy and accessible via dot syntax.  
  [Cihat Gündüz](https://github.com/Dschee)
  [#159](https://github.com/SwiftGen/SwiftGen/pull/159)
* Update Swift 3 templates to use lowercase enums.  
  [Olivier Halligon](https://github.com/AliSoftware)
  [#166](https://github.com/SwiftGen/SwiftGen/pull/166)
* New Strings template (available via `-t dot-syntax-swift3`), allowing keys with dots in Swift 3 (see above).  
  [Cihat Gündüz](https://github.com/Dschee)
  [#168](https://github.com/SwiftGen/SwiftGen/pull/168)

> 💡 You can now **create your custom templates more easier than ever**, by cloning an existing template!
>
> e.g. to clone [the default `strings-default.stencil` template](https://github.com/SwiftGen/SwiftGen/blob/3.0.0/templates/strings-default.stencil):
>
> * use `swiftgen templates cat strings --output strings-custom.stencil`
> * modify the cloned `strings-custom.stencil` template to your liking
> * use it with `swiftgen strings … --templatePath strings-custom.stencil …` in your projects!

### Important Notes

- Some keys for various templates have changed to provide more flexibility and enable some new features in the templates. As a result, **if you created your own custom templates, they might not all be totally compatible with SwiftGen 3.0.0** (hence the new major version).
Please read the [Custom Templates documentation](documentation/Templates.md) to find out the new Stencil context keys and update your custom templates accordingly.

_If you're using one of the bundled templates, all of them have been updated appropriately._

- Also **if you use Swift 3**, and thus use the `-t swift3` flag to use the Swift 3 templates, be advised those has been modified to take the latest Swift 3 modifications into account (including naming convensions) so your code might need to be updated according to match the latest Swift 3 recommendations.

## 2.0.0

* Fix issue with txt files bailing on comments.  
  [Derek Ostrander](https://github.com/dostrander)
  [#140](https://github.com/SwiftGen/SwiftGen/issues/140)
* Added support for tvOS and watchOS in images, fonts and color templates.  
  [Tom Baranes](https://github.com/tbaranes)
  [#145](https://github.com/SwiftGen/SwiftGen/pull/145)
* Added enum-based structured identifiers via `-t structured` option.  
  [Cihat Gündüz](https://github.com/Dschee)
  [#148](https://github.com/SwiftGen/SwiftGen/pull/148)  
* Added support for OSX in storyboards.  
  [Tom Baranes](https://github.com/tbaranes)
  [#131](https://github.com/SwiftGen/SwiftGen/pull/131)

Note: The `Stencil` context keys (the name of the variables used in templates) for storyboard has changed a bit.
Especially, `class` has been renamed into `customClass` (see [#131](https://github.com/SwiftGen/SwiftGen/pull/131))
to better describe the intent (as this isn't defined if there is no _custom_ class set in the Storyboard), and
new keys `isBaseViewController` and `baseType` has been added.

This means that if you did implement your own custom templates for storyboards (instead of using the bundled ones),
you'll have to remplace `{{class}}` by `{{customClass}}` in those storyboard templates, otherwise they'll probably
stop working as expected. That's the main reason why the version has been bumped to a major version 2.0.0.


## 1.1.2

* Fix issue introduced by 1.1.1 in storyboard templates not returning.  
  [Ben Chatelain](https://github.com/phatblat)
  [#138](https://github.com/SwiftGen/SwiftGen/pull/138)

## 1.1.1

* Removed the last force-unwrap from storyboard templates.  
  [Olivier Halligon](https://github.com/AliSoftware)

## 1.1.0

* Added step to ensure all templates are [Swiftlint](https://github.com/realm/SwiftLint)'ed
  and don't violate any code style rule.  
  [Olivier Halligon](https://github.com/AliSoftware)
  [AJ9](https://github.com/AJ9)
  [#80](https://github.com/SwiftGen/SwiftGen/pull/80)
* Added support for OSX in images, fonts and color templates.  
  [Tom Baranes](https://github.com/tbaranes)
  [#125](https://github.com/SwiftGen/SwiftGen/pull/125)
  [#126](https://github.com/SwiftGen/SwiftGen/pull/126)
  [#127](https://github.com/SwiftGen/SwiftGen/pull/127)
* Added missing FontConvertible protocol conformance to default fonts template.  
  [Ben Chatelain](https://github.com/phatblat)
  [#129](https://github.com/SwiftGen/SwiftGen/pull/129)

## 1.0.0

* Restructured colors & fonts templates to workaround the same LLVM issue as #112 with nested types
  inside existing UIKit classes in Release/Optimized builds.  
  [Olivier Halligon](https://github.com/AliSoftware)
* Added support for Fonts using the `swiftgen fonts` command.  
  [Derek Ostrander](https://github.com/dostrander)
  [#102](https://github.com/SwiftGen/SwiftGen/pull/102)
* Added support for TXT (`colors.txt`) files to have named value.  
  [Derek Ostrander](https://github.com/dostrander)
  [#118](https://github.com/SwiftGen/SwiftGen/pull/118)
* Restructured image templates to work around an LLVM issue with nested types.  
  [Ken Grigsby](https://github.com/kgrigsby59)
  [#112](https://github.com/SwiftGen/SwiftGen/issues/112)
* Added Swift 3 templates for storyboards and strings.  
  [Andrew Breckenridge](https://github.com/AndrewSB)
  [#117](https://github.com/SwiftGen/SwiftGen/pull/117)

## 0.8.0

* Introducing alternative way to install SwiftGen: using CocoaPods! See README for more details.  
  [Olivier Halligon](https://github.com/AliSoftware)
  [#95](https://github.com/SwiftGen/SwiftGen/issues/95)
* Added support for JSON (`colors.json`) files as input for the `swiftgen colors` subcommand.  
  [Derek Ostrander](https://github.com/dostrander)
* Use `String(format:locale:arguments:)` and the `NSLocale.currentLocale()` in the "string" templates so that it works with `.stringdict` files and pluralization.  
  [Olivier Halligon](https://github.com/AliSoftware)
  [#91](https://github.com/SwiftGen/SwiftGen/issues/91)
* Add support for Android `colors.xml` files as input for the `swiftgen colors` subcommand.  
  [Olivier Halligon](https://github.com/AliSoftware)
  [#15](https://github.com/SwiftGen/SwiftGen/issues/15)
* Removed the useless `import Foundation` from the "images" templates.  
  [Olivier Halligon](https://github.com/AliSoftware)
* Added computed property `var color: UIColor` to the color templates.  
  [Olivier Halligon](https://github.com/AliSoftware)


## 0.7.6

#### Enhancements

* Fixed build loop by changing SwiftGen to only write to the output file if the generated code is different from the file contents.  
  [Mathias Nagler](https://github.com/mathiasnagler)
  [#90](https://github.com/SwiftGen/SwiftGen/pull/90)

#### Fixes

* Fixed typos in code and descriptions: _instanciate_ -> _instantiate_. Please note that the default template used for storyboards `storyboards-default.stencil` had to be modified, so make sure to update your codebase accordingly.  
  [Pan Kolega](https://github.com/pankolega)
  [#83](https://github.com/SwiftGen/SwiftGen/pull/83)
* Fixed issue in `Rakefile` when trying to install via `rake` in a path containing `~`.  
  [Jesse Armand](https://github.com/jessearmand)
  [#88](https://github.com/SwiftGen/SwiftGen/pull/88)

## 0.7.5

#### Enhancements

* Updated stencils and unit tests to pass [SwiftLint](https://github.com/realm/SwiftLint).  
  [Adam Gask](https://github.com/AJ9)
  [#79](https://github.com/SwiftGen/SwiftGen/pull/79)
* Updated `storyboards-default.stencil` to better avoid name confusions.  
  [Olivier Halligon](https://github.com/AliSoftware)
   * Now `cases` names are suffixed with `…Scene` and `static func` are prefixed with `instantiate…` to lower the risks of a name conflict with your ViewController classes.
   * The old template is still available but has been renamed `storyboards-uppercase.stencil`
* Added support for `*.clr` files (files to store `NSColorList`'s presented in Color Picker on "Color Palettes" tab).  
  [Ilya Puchka](https://github.com/ilyapuchka)
  [#81](https://github.com/SwiftGen/SwiftGen/pull/81)

## 0.7.4

#### Enhancements

* Added View Controller Placeholders support.  
  [Viacheslav Karamov](https://github.com/vkaramov/)
  [#61](https://github.com/SwiftGen/SwiftGen/issues/61)

## 0.7.3

#### Fixes

* Restructured storyboard templates to work around an LLVM issue with nested types.  
  [Ryan Booker](https://github.com/ryanbooker)
  [#57](https://github.com/SwiftGen/SwiftGen/issues/57#issuecomment-159996671)

> Scenes and Segues are now referenced via `StoryboardScene.<Storyboard>` and `StoryboardSegue.<Storyboard>.<Segue>`

## 0.7.2

#### Enhancements

* Adding comments to generated color enums which allow you to see the color in the QuickHelp documentation.  

* The default translation of strings are now added as documentation comments to the enum cases.  
  _You can add translations to your own templates by using the `string.translation` variable_.  
  [@MrAlek](https://github.com/MrAlek)
  [#58](https://github.com/SwiftGen/SwiftGen/issues/58)
  [#60](https://github.com/SwiftGen/SwiftGen/pull/60)

#### Fixes

* Fix an issue with the colors template due to an Apple Bug when building in Release and with WMO enabled.  
  [#56](https://github.com/SwiftGen/SwiftGen/issues/56)

## 0.7.1

#### Fixes

* Fix issue with `swiftgen strings` that were using the colors templates instead of the strings template by default.  
  [@ChristopherRogers](https://github.com/ChristopherRogers)
  [#54](https://github.com/SwiftGen/SwiftGen/pull/54)

## 0.7.0

#### Enhancements

* Allow using **custom templates by name**.  
  [#42](https://github.com/SwiftGen/SwiftGen/issues/42)
  [#50](https://github.com/SwiftGen/SwiftGen/pull/50)
  * Now the `-t` flag expect a template name (defaults to `default`), and will search a matching template in `Application Support` first, then in the templates bundled with SwiftGen.  
  * You can still specify a template by path using `-p`.  
  * For more info, see [this dedicated documentation](documentation/Templates.md).  
* You can now list all templates available (both bundled templates and custom ones) using the `swiftgen templates` command.  
  [#42](https://github.com/SwiftGen/SwiftGen/issues/42)
  [#50](https://github.com/SwiftGen/SwiftGen/pull/50)
* Add a `performSegue(_:sender:)` extension on `UIViewController` to accept a `StoryboardSegue` as parameter.  
  You can now for example call `vc.performSegue(UIStoryboard.Segue.Wizard.ShowPassword)`.  
  [#37](https://github.com/SwiftGen/SwiftGen/issues/37)

SwiftGen now comes bundled with some alternate templates, especially `colors-rawValue`, `images-allvalues` and `storyboards-lowercase`, in addition to the default templates.

#### Fixes

* Now `swiftgen storyboards` doesn't generate duplicate enum cases for identical segues (those having equal identifiers and shared custom class).  
  [@filwag](https://github.com/filwag)
  [#43](https://github.com/SwiftGen/SwiftGen/pull/43)
* Fix compilation issue for storyboards without any scene.  
  [Viacheslav Karamov](https://github.com/vkaramov/)
  [#47](https://github.com/SwiftGen/SwiftGen/issues/47)
* Propose an alternate template using lowercase names, especially for when storyboard identifiers match view controller class names.  
  [Viacheslav Karamov](https://github.com/vkaramov/)
  [#48](https://github.com/SwiftGen/SwiftGen/issues/48)
* Introduced an `image-allvalues` template that exposes the list of all images in a `static let allValues` array.  
  [Ahmed Mseddi](https://github.com/amseddi)
  & Guillaume Lagorce
  [#44](https://github.com/SwiftGen/SwiftGen/pull/44)
* Fix issue with Storyboards without any StoryboardID (all scenes being anonymous) not extending `StoryboardScene`.  
  [#36](https://github.com/SwiftGen/SwiftGen/issues/36)

## 0.6.0

### New Features: Templates

* `SwiftGen` now uses [Stencil](https://github.com/kylef/Stencil) template engine to produce the generated code.
* This means that the generate code will be easier to improve.
* This also means that **you can use your own templates** to generate code that better suits your needs and preferences, using `swiftgen … --template FILE …`.

### Fixes

* The correct type of _ViewController_ (`UIViewController`, `UINavigationController`, `UITableViewController`, …) is now correctly generated even if not a custom subclass.  
  [#40](https://github.com/SwiftGen/SwiftGen/issues/40)
* Fix issue with `.strings` files encoded in UTF8.  
  [#21](https://github.com/SwiftGen/SwiftGen/issues/21)

## 0.5.2

### New Features

* It's now possible to specify which chars should not be used when generating `case` identifiers.  
  [@Igor-Palaguta](https://github.com/Igor-Palaguta)
  [#34](https://github.com/SwiftGen/SwiftGen/pull/34)

## 0.5.1

#### Fixes

* Installing via `rake install` or `brew install` will now copy the Swift dylibs too, so that `swiftgen` installation won't depend on the location of your Xcode.app (so it'll work on every machine even if you rename your Xcode).
* Fixed links in Playground and Licence headers in source code.

## 0.5.0

#### New Features

* Migrating to [Commander](https://github.com/kylef/Commander) to parse the CLI arguments.  
  [23](https://github.com/SwiftGen/SwiftGen/issues/23)
  [#30](https://github.com/SwiftGen/SwiftGen/issues/30)
* `swiftgen` is now a single binary, and the subcommand names have changed to be more consistent.  
  [#30](https://github.com/SwiftGen/SwiftGen/issues/30)
* New `--output` option.  
  [#30](https://github.com/SwiftGen/SwiftGen/issues/30)

> You must now use the subcommands `swiftgen images`, `swiftgen strings`, `swiftgen storyboards` and `swiftgen colors`. See `swiftgen --help` for more usage info.

#### Fixes

* Fix color parsing with absent alpha.  
  [@Igor-Palaguta](https://github.com/Igor-Palaguta)
  [#28](https://github.com/SwiftGen/SwiftGen/pull/28)

## 0.4.4

* Updated Unit tests for latest Swift 2.0 & tested against Xcode 7.1
* Fix small typos in code
* Guard against empty `enums`  

## 0.4.3

* Updated for Xcode 7 Beta 6.  
  [@Dimentar](https://github.com/Dimentar)
  [#14](https://github.com/SwiftGen/SwiftGen/pull/14)

## 0.4.2

* Added `import Foundation` on top of `swiftgen-l10n` generated code.  
  [@Nick11](https://github.com/Nick11)
  [#12](https://github.com/SwiftGen/SwiftGen/pull/12)

## 0.4.1

* Updated for Xcode 7 Beta 5
* `swiftgen-storyboard` now allows to take a path to a `.storyboard` file as argument (as an alternative to give a path to a whole directory)
* The `-v` and `--version` flags are now recognized and print the executable version.

## 0.4.0

* Reorganized files into an **Xcode project** with one target per executable.  
  [#2](https://github.com/SwiftGen/SwiftGen/issues/2)
* Added **Unit Tests** (one per executable + one for common code).  
  [#2](https://github.com/SwiftGen/SwiftGen/issues/2)
* Improved `SwiftGen-L10n` parsing of format strings and placeholders.  
  [#4](https://github.com/SwiftGen/SwiftGen/issues/4)
  [#5](https://github.com/SwiftGen/SwiftGen/issues/5)
  [#6](https://github.com/SwiftGen/SwiftGen/issues/6)
* Updated `Rakefile` so that it now invokes `xcodebuild install`. You can now easily build & install all `swiftgen-xxx` executables in `/usr/local/bin` or anywhere else.
* Added a **version** string (date + sha1) to the built executables (displayed when invoked with no argument)

## 0.3.0

* Reducted the default code generated by `SwiftGenColorEnumBuilder` to avoid clobbering the `UIColor` namespace
* Changed the "namespacing `enum`" in `UIStoryboard` to a `struct` to avoid confusion with the inner enums
* The `UIStoryboard.Scene` enums now use `static func` instead of `static var` for the dedicated `ViewController` constructors ^(†)

^(†) _because it feels more explicit that calling a function like `UIStoryboard.Scene.Wizard.validatePasswordViewController()` will actually **instantiate** a new `ViewController`, rather than returning an existing one._

## 0.2.0

* Added `Segues` enums to `UIStoryboard` to be able to access their identifiers easily.  
  [@esttorhe](https://github.com/esttorhe)
  [#8](https://github.com/SwiftGen/SwiftGen/pull/8)
* Added this very `CHANGELOG.md`

## 0.1.0

Considered to be the first cleaned-up version, far from finished but really usable with clean code.

* Cleaner README
* Namespace the generated `enums` in an outer `enum` to avoid clobbering the `UIStoryboard` namespace

## 0.0.4

* Introducing `SwiftGenColorEnumBuilder`
* `swiftgen-colors` CLI
* Added ability to choose indentation

## 0.0.3

* Introducing `SwiftGenL10nEnumBuilder`
* `swiftgen-l10n` CLI
* Started playing with `UIColor` enums in the playground

## 0.0.2

* Introducing `SwiftGenStoryboardEnumBuilder` class
* `swiftgen-storyboard` CLI

## 0.0.1

Initial version:

* Mostly testing stuff in a playground
* Introducing `SwiftGenAssetsEnumBuilder` class
* `swiftgen-assets` CLI<|MERGE_RESOLUTION|>--- conflicted
+++ resolved
@@ -14,15 +14,12 @@
 
 ### Bug Fixes
 
-<<<<<<< HEAD
+* Prevent generating `default.profraw` (code coverage) files.  
+  [David Jennes](https://github.com/djbe)
+  [#722](https://github.com/SwiftGen/SwiftGen/pull/722)
 * Plist/JSON/YAML: Fix issue with homogeneous `Array`s in the Inline templates (such as `[String`]).  
   [#687](https://github.com/SwiftGen/SwiftGen/pull/687)
   [@fjtrujy](https://github.com/fjtrujy)
-=======
-* Prevent generating `default.profraw` (code coverage) files.  
-  [David Jennes](https://github.com/djbe)
-  [#722](https://github.com/SwiftGen/SwiftGen/pull/722)
->>>>>>> f922b042
 
 ### Internal Changes
 
