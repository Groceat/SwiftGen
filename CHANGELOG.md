# SwiftGen CHANGELOG

---

## Develop

### Breaking Changes

_None_

### New Features

<<<<<<< HEAD
* Colors: the XML parser now accepts a `colorFormat` option, used to change the color format. The default equals `rgba`.  
  [@kevinstier](https://github.com/kevinstier)
  [#562](https://github.com/SwiftGen/SwiftGen/issues/562)
  [#768](https://github.com/SwiftGen/SwiftGen/pull/768)
=======
* The built-in templates will now correctly handle Swift Package Manager resources, using `Bundle.module` if it's available. As before, you can override the used `Bundle` using the `bundle` or `lookupFunction` template parameters.  
  [Arnaud Dorgans](https://github.com/arnauddorgans)
  [#763](https://github.com/SwiftGen/SwiftGen/pull/763)
* Added `config generate-xcfilelist` subcommand to generate input and output `xcfilelist`s based on your configuration file. These files should then be used in an Xcode build step that executes `swiftgen config run`. Don't forget to regenerate the file lists after adding/removing resources in your project in a way that might impact them.  
  [@CraigSiemens](https://github.com/CraigSiemens)
  [#441](https://github.com/SwiftGen/SwiftGen/issues/441)
>>>>>>> 91d95c0e

### Bug Fixes

* Update the Swift version in `.swift-version` so that the right version is used when building manually (using `swiftenv`).  
  [@cfiken](https://github.com/cfiken)
  [#764](https://github.com/SwiftGen/SwiftGen/issues/764)

### Internal Changes

* Update Yams from `3.0.0` to `4.0.0`.  
  [@hungrxyz](https://github.com/hungrxyz)
  [#772](https://github.com/SwiftGen/SwiftGen/issues/772)

## 6.3.0

### Deprecations

* Fonts: the generated `Font` typealias (to `UIFont`/`NSFont`) is deprecated and will be removed in the next major release.  
  [David Jennes](https://github.com/djbe)
  [#728](https://github.com/SwiftGen/SwiftGen/pull/728)

### New Features

* Strings: support for plurals declared in `.stringsdict` files.  
  [Florian Fittschen](https://github.com/ffittschen)
  [#184](https://github.com/SwiftGen/SwiftGen/issues/184)
  [#634](https://github.com/SwiftGen/SwiftGen/pull/634)
* Fonts: the templates now support a new `fontTypeName` template parameter that you can use to change the name of the `struct` representing a font to something else.  
  [David Jennes](https://github.com/djbe)
  [#728](https://github.com/SwiftGen/SwiftGen/pull/728)
* Fonts: the templates now support a new `fontAliasName` that you can use to change the `typealias`'s name from `Font` to something else. For example: this is useful when working with SwiftUI which already defines a `Font` type. Note that as this `typealias` is deprecated (see deprecations above), this template parameter will also be removed in the next major release.  
  [David Jennes](https://github.com/djbe)
  [#647](https://github.com/SwiftGen/SwiftGen/issues/647)
  [#728](https://github.com/SwiftGen/SwiftGen/pull/728)
* CoreData: Deprecates `fetchRequest()` and adds `makeFetchRequest()` to avoid ambiguous function usage.  
  [David Rothera](https://github.com/davidrothera)
  [#726](https://github.com/SwiftGen/SwiftGen/pull/726)
* XCAssets: image assets now load faster on macOS if they're in the `main` bundle. MacOS only provides a caching mechanism for images in the `main` bundle, for other cases you may need to provide your own caching mechanism as needed.  
  [David Jennes](https://github.com/djbe)
  [#648](https://github.com/SwiftGen/SwiftGen/issues/648)
  [#733](https://github.com/SwiftGen/SwiftGen/pull/733)
* Fonts/IB/JSON/Plist/Strings/XCAssets: all templates that load data at runtime from a bundle now support a `bundle` template parameter, which you can use to override the bundle from which resources are loaded. Check out the [template specific documentation](Documentation/templates/) for more information. For an in-depth explanation, also check the [customize loading of resources](Documentation/Articles/Customize-loading-of-resources.md) article.  
  [David Jennes](https://github.com/djbe)
  [#737](https://github.com/SwiftGen/SwiftGen/pull/737)
* Fonts/IB/JSON/Plist: Similar to the `strings` templates, these templates now support a `lookupFunction` template parameter, which allows you to provide your own resource lookup mechanism at runtime. Check the [template specific documentation](Documentation/templates/) for more information. For an in-depth explanation, also check the [customize loading of resources](Documentation/Articles/Customize-loading-of-resources.md) article.  
  [David Jennes](https://github.com/djbe)
  [#738](https://github.com/SwiftGen/SwiftGen/pull/738)

### Bug Fixes

* Strings: fix incorrect interpretation of format placeholders when there were missing positional parameters (e.g. `"%2$@"` without a `%1$…` defined).  
  [@AliSoftware](https://github.com/AliSoftware)
  [#634](https://github.com/SwiftGen/SwiftGen/pull/634)

## 6.2.1

There are no major changes in this release, although JSON & Plist template writers may want to read the [small migration guide](Documentation/SwiftGenKit%20Contexts/MigrationGuide.md##swiftgen-621-migration-guide) to prepare for upcoming context changes.

### Deprecations

* JSON & Plist: if you wrote your own templates, know that the `documents` property of a file has been deprecated in favour of `document`. The old `documents` property will be removed in the next major release.  
  [David Jennes](https://github.com/djbe)
  [#702](https://github.com/SwiftGen/SwiftGen/pull/702)
  [#732](https://github.com/SwiftGen/SwiftGen/pull/732)

### Bug Fixes

* Prevent generating `default.profraw` (code coverage) files.  
  [David Jennes](https://github.com/djbe)
  [#722](https://github.com/SwiftGen/SwiftGen/pull/722)
* JSON/Plist/YAML: Fix issue with homogeneous `Array`s in the Inline templates (such as `[String`]).  
  [#687](https://github.com/SwiftGen/SwiftGen/pull/687)
  [@fjtrujy](https://github.com/fjtrujy)
* Avoid breaking the system swift installation when installing SwiftGen via Homebrew on macOS 10.14.4 or higher.  
  [David Jennes](https://github.com/djbe)
  [#686](https://github.com/SwiftGen/SwiftGen/issues/686)
  [#730](https://github.com/SwiftGen/SwiftGen/pull/730)

### Internal Changes

* Parsers are now executed in parallel, making SwiftGen faster when multiple parsers are used. Note: only applies when using a configuration file.  
  [Marcelo Fabri](https://github.com/marcelofabri)
  [#699](https://github.com/SwiftGen/SwiftGen/issues/699)
* Use `JSONSerialization` instead of `Yams` for parsing JSONs, making the `json` parser faster.  
  [Marcelo Fabri](https://github.com/marcelofabri)
  [#698](https://github.com/SwiftGen/SwiftGen/issues/698)
* JSON/Plist/YAML: Lazily evaluate `metadata` of documents, making SwiftGen faster if the `metadata` field is never used in a template.  
  [Marcelo Fabri](https://github.com/marcelofabri)
  [#700](https://github.com/SwiftGen/SwiftGen/issues/700)

## 6.2.0

⚠️ This minor version contains a lot of deprecations that may apply to your configuration and how you use SwiftGen. With the exception of `swift3` templates (which have been removed), everything should still work as before. But be warned that all features marked as deprecated will be removed in SwiftGen 7.0.

Read the [SwiftGen 6.2 Migration Guide](Documentation/MigrationGuide.md#migrating-to-swiftgen-62) for a list of changes you'll need to apply.

### Breaking Changes

* As Swift 3 is officially no longer maintained, we're obsoleting the Swift 3 templates and they are no longer included with SwiftGen. You can still use the old swift 3 templates by getting them from older SwiftGen versions, or from GitHub by browsing older tags.  
  [David Jennes](https://github.com/djbe)
  [#601](https://github.com/SwiftGen/SwiftGen/pull/601)
  [#691](https://github.com/SwiftGen/SwiftGen/pull/691)

### Deprecations

* XCAssets: the `colorAliasName` and `imageAliasName` template parameters are now deprecated and will be removed in the next major release.  
  [David Jennes](https://github.com/djbe)
  [#614](https://github.com/SwiftGen/SwiftGen/pull/614)
* The use of `swiftgen <parser>` (e.g. `swiftgen strings`, `swiftgen xcassets`, …) command line for running individual parsers is now deprecated in favor of `swiftgen run <parser>`. See "New Features" below.  
  [@AliSoftware](https://github.com/AliSoftware)
  [#705](https://github.com/SwiftGen/SwiftGen/pull/705)
* The subcommand `swiftgen templates` has been renamed `swiftgen template` (singular); the plural form of the command has been deprecated and will be removed in next major version.  
  [@AliSoftware](https://github.com/AliSoftware)
  [#697](https://github.com/SwiftGen/SwiftGen/pull/697)
* The ability for SwiftGen to search custom named templates in `~/Library/Application Support` has been deprecated and will be removed in SwiftGen 7.0. This little known feature made SwiftGen dependent on the machine it was running on. Use `templatePath` to reference custom templates by path instead.  
  [@AliSoftware](https://github.com/AliSoftware)
  [#717](https://github.com/SwiftGen/SwiftGen/pull/717)

### New Features

* Invoking individual parsers from the command line is now done via `swiftgen run <parser>`.  We still highly recommend to use a configuration file for flexibility and performance reasons in your projects, and only use `swiftgen run <parser>` for things like quick iterations when writing your own custom templates.  
  [@AliSoftware](https://github.com/AliSoftware)
  [#705](https://github.com/SwiftGen/SwiftGen/pull/705)
* You can now easily create a new config file using `swiftgen config init`. This will create an example and commented config file and open it to let you edit it to your needs.  _Note that the generated config file is static content which doesn't take the user's project into account (though that might change in the future)_.  
  [@AliSoftware](https://github.com/AliSoftware)
  [#694](https://github.com/SwiftGen/SwiftGen/pull/694)
* You can now use `swiftgen template doc [parser] [templateName]` on the command line to quickly open the documentation for templates on GitHub directly from your terminal.  
  [@AliSoftware](https://github.com/AliSoftware)
  [#697](https://github.com/SwiftGen/SwiftGen/pull/697)
* Each parser now accepts an `options` dictionary, with which you can set internal parser settings to change its behaviour. See the parser's specific documentation for available options.  
  [David Jennes](https://github.com/djbe)
  [#587](https://github.com/SwiftGen/SwiftGen/pull/587)
  [#597](https://github.com/SwiftGen/SwiftGen/pull/597)
* Strings: the parser now accepts a `separator` option, used to split keys into structured components. The default separator remains `.`. For more information, check the [parser's documentation](Documentation/Parsers/strings.md#customization).  
  [David Jennes](https://github.com/djbe)
  [#576](https://github.com/SwiftGen/SwiftGen/issues/576)
  [#588](https://github.com/SwiftGen/SwiftGen/pull/588)
* Core Data: the built-in templates now support an optional `extraImports` parameter. With this you can provide a list of modules to additionally import, for when you have properties with types from external modules. For more information, check the [template's documentation](Documentation/templates/coredata/swift4.md#customization).  
  [David Jennes](https://github.com/djbe)
  [#591](https://github.com/SwiftGen/SwiftGen/issues/591)
  [#592](https://github.com/SwiftGen/SwiftGen/pull/592)
* Core Data: the built-in templates now support `RawRepresentable` attributes (such as `enum`, `OptionSet`, …). They'll check the "User Info" of an attribute for a `RawType` key, which should be set to the type name you want to use for that attribute. To avoid optional attributes, you can also add the `unwrapOptional` user info key. For more information, check the [template's documentation](Documentation/templates/coredata/swift4.md#userinfo-keys).  
  [David Jennes](https://github.com/djbe)
  [#566](https://github.com/SwiftGen/SwiftGen/issues/566)
  [#609](https://github.com/SwiftGen/SwiftGen/issues/609)
  [#593](https://github.com/SwiftGen/SwiftGen/pull/593)
  [#610](https://github.com/SwiftGen/SwiftGen/pull/610)
* Strings: the built-in templates now accept a parameter `lookupFunction` for customizing the localization function, check the [template documentation](Documentation/templates/strings/) for more information.  
  [Steven Magdy](https://github.com/StevenMagdy)
  [426](https://github.com/SwiftGen/SwiftGen/issues/426)
  [468](https://github.com/SwiftGen/SwiftGen/issues/468)
  [573](https://github.com/SwiftGen/SwiftGen/pull/573)
  [716](https://github.com/SwiftGen/SwiftGen/pull/716)
* Strings: templates to generate Objective-C. Please check [the template's documentation](Documentation/templates/strings/objc.md) for more information.  
  [Eric Slosser](https://github.com/Mr-Fixit)
  [SwiftGen/SwiftGen#378](https://github.com/SwiftGen/SwiftGen/pull/378)
* XCAssets: the parser now supports AR Resource Groups, together with reference images and objects.  
  [David Jennes](https://github.com/djbe)
  [#614](https://github.com/SwiftGen/SwiftGen/pull/614)
* Templates: Bundle now use static property on BundleToken for better performance.  
  [shuoli84](https://github.com/shuoli84)
  [#623](https://github.com/SwiftGen/SwiftGen/issues/623)
* All parsers now have built-in Swift 5 templates.  
  [David Jennes](https://github.com/djbe)
  [#595](https://github.com/SwiftGen/SwiftGen/issues/595)
  [#600](https://github.com/SwiftGen/SwiftGen/pull/600)
* Most templates now accept a parameter to force having the file name used as namespace (`enum <FileName>`) in generated code _even if_ there's only one single input file.  
  [Viktoras Laukevičius](https://github.com/viktorasl)
  [#669](https://github.com/SwiftGen/SwiftGen/issues/669)
  [@AliSoftware](https://github.com/AliSoftware)
  [#693](https://github.com/SwiftGen/SwiftGen/pull/693)

### Bug Fixes

* SwiftGen now properly shows a better help message and the command usage when running an incomplete command, instead of complaining about a config file.  
  [@AliSoftware](https://github.com/AliSoftware)
  [#706](https://github.com/SwiftGen/SwiftGen/pull/706)
* XCAssets: improved the performance for color assets by caching the resolved colors.  
  [David Jennes](https://github.com/djbe)
  [#578](https://github.com/SwiftGen/SwiftGen/issues/578)
  [#589](https://github.com/SwiftGen/SwiftGen/pull/589)
* Core Data: `entityName` is now correctly a `class var` instead of a `class func`.  
  [David Jennes](https://github.com/djbe)
  [#590](https://github.com/SwiftGen/SwiftGen/pull/590)
* Strings: we now correctly generate the type `Any` (instead of `String`) for `%@` placeholders.  
  [David Jennes](https://github.com/djbe)
  [620](https://github.com/SwiftGen/SwiftGen/issues/620)
* Colors: Reduce initializer type inference for improved compilation performance.  
  [Markus Faßbender](https://github.com/dermaaarkus)
  [#663](https://github.com/SwiftGen/SwiftGen/issues/663)
* Config Lint: fix config lint not processing relative paths containing ".." correctly.  
  [Wolfgang Lutz](https://github.com/Lutzifer)
  [#688](https://github.com/SwiftGen/SwiftGen/issues/688)
* Core Data: the generated code was missing `,` (comma) for fetch requests with multiple arguments.  
  [David Jennes](https://github.com/djbe)
  [#692](https://github.com/SwiftGen/SwiftGen/pull/692)
* Colors: Fix compile time warning when long expression type checking is enabled.  
  [Ryan Mason-Davies](https://github.com/iotize)
  [#704](https://github.com/SwiftGen/SwiftGen/issues/704)
  [#710](https://github.com/SwiftGen/SwiftGen/pull/710)

### Internal Changes

* The main branch of the repository has been renamed from `master` to `stable`. If you pointed your `Podfile` or dependency managment tool to `master` instead of an official release/tag, you will have to update the branch name in your dependency file.  
  [@AliSoftware](https://github.com/AliSoftware)
  [#714](https://github.com/SwiftGen/SwiftGen/pull/714)
* Documentation: Improved doc for creating custom templates, and added a Documentation Table of Contents.  
  [@AliSoftware](https://github.com/AliSoftware)
  [#713](https://github.com/SwiftGen/SwiftGen/pull/713)
* Refactoring: Reduce globals & rearrange CLI code.  
  [@AliSoftware](https://github.com/AliSoftware)
  [#586](https://github.com/SwiftGen/SwiftGen/pull/586)
* Moved generated test output files into subdirectories per template.  
  [David Jennes](https://github.com/djbe)
  [#598](https://github.com/SwiftGen/SwiftGen/pull/598)
* Compile generated output using configuration files for easier management.  
  [David Jennes](https://github.com/djbe)
  [#365](https://github.com/SwiftGen/SwiftGen/issues/365)
  [#599](https://github.com/SwiftGen/SwiftGen/pull/599)
* XCAssets: renamed the catalogs we use for sample code & testing to avoid some confusion.  
  [David Jennes](https://github.com/djbe)
  [#613](https://github.com/SwiftGen/SwiftGen/pull/613)
* Update SwiftLint and enable some extra SwiftLint rules.  
  [David Jennes](https://github.com/djbe)
  [#617](https://github.com/SwiftGen/SwiftGen/pull/617)
* Some CI fixes related to software versions.  
  [Patrick Nollet](https://github.com/PatrickNLT)
  [#645](https://github.com/SwiftGen/SwiftGen/pull/645)
* Updated to CocoaPods 1.9.0.  
  [David Jennes](https://github.com/djbe)
  [#619](https://github.com/SwiftGen/SwiftGen/pull/619)
* Updated Pods and Gems dependencies.  
  [David Jennes](https://github.com/djbe)
  [#684](https://github.com/SwiftGen/SwiftGen/pull/684)

## 6.1.0

### Changes in core dependencies of SwiftGen

* [StencilSwiftKit 2.7.2](https://github.com/SwiftGen/StencilSwiftKit/blob/2.7.2/CHANGELOG.md)
* [Stencil 0.13.1](https://github.com/kylef/Stencil/blob/0.13.1/CHANGELOG.md)

### New Features

* Adds support for generating code from Core Data models.  
  [Grant Butler](https://github.com/grantjbutler)
  [David Jennes](https://github.com/djbe)
  [Igor Palaguta](https://github.com/Igor-Palaguta)
  [#455](https://github.com/SwiftGen/SwiftGen/pull/455)
  [#567](https://github.com/SwiftGen/SwiftGen/pull/567)
  [#575](https://github.com/SwiftGen/SwiftGen/pull/575)
  [#581](https://github.com/SwiftGen/SwiftGen/pull/581)
  [#45](https://github.com/SwiftGen/SwiftGen/issues/45)
  [#185](https://github.com/SwiftGen/SwiftGen/issues/185)
  [#191](https://github.com/SwiftGen/SwiftGen/pull/191)
  [#195](https://github.com/SwiftGen/SwiftGen/pull/195)
* Config: expand environment variables in YAML files.  
  [Wolfgang Lutz](https://github.com/lutzifer)
  [#355](https://github.com/SwiftGen/SwiftGen/issues/355)
  [#564](https://github.com/SwiftGen/SwiftGen/pull/564)
* Each parser now accepts a `filter` option, which accepts a regular expression for filtering input paths. The filter is applied to individual paths as well as when the parser recurses into directories.  
  [David Jennes](https://github.com/djbe)
  [#383](https://github.com/SwiftGen/SwiftGen/issues/383)
  [#570](https://github.com/SwiftGen/SwiftGen/pull/570)

### Bug Fixes

* Colors: Fix an issue where the `public` access modifier was not being added correctly in the `literals-swift3` and `literals-swift4` templates when the `publicAccess` parameter was specified. Also remove some uneccessary `public` access modifiers from the `swift3` and `swift4` templates.  
  [Isaac Halvorson](https://github.com/hisaac)
  [#549](https://github.com/SwiftGen/SwiftGen/pull/549)

### Internal Changes

* Resolve path if the binary is a symbolic link in order to find bundled templates.  
  [Liquidsoul](https://github.com/liquidsoul)
  [#559](https://github.com/SwiftGen/SwiftGen/issues/559)
* Update to SwiftLint 0.30.1 and enable some extra SwiftLint rules.  
  [David Jennes](https://github.com/djbe)
  [#574](https://github.com/SwiftGen/SwiftGen/pull/574)
  [#583](https://github.com/SwiftGen/SwiftGen/pull/583)

## 6.0.2

### Changes in core dependencies of SwiftGen

* [StencilSwiftKit 2.7.1](https://github.com/SwiftGen/StencilSwiftKit/blob/2.7.1/CHANGELOG.md)
* [Stencil 0.13.1](https://github.com/kylef/Stencil/blob/0.13.1/CHANGELOG.md)

### Bug Fixes

* Strings: rolled back the changes in #503, to ensure `%%` is correctly unescaped.  
  [David Jennes](https://github.com/djbe)
  [#542](https://github.com/SwiftGen/SwiftGen/pull/542)
* Strings: generate the correct types for `%c` and `%p`.  
  [David Jennes](https://github.com/djbe)
  [#543](https://github.com/SwiftGen/SwiftGen/pull/543)
* SPM/Mint: SwiftGen now provides correct version information, instead of "0.0".  
  [David Jennes](https://github.com/djbe)
  [#544](https://github.com/SwiftGen/SwiftGen/pull/544)

## 6.0.1

### Changes in core dependencies of SwiftGen

* [StencilSwiftKit 2.7.1](https://github.com/SwiftGen/StencilSwiftKit/blob/2.7.1/CHANGELOG.md)
* [Stencil 0.13.1](https://github.com/kylef/Stencil/blob/0.13.1/CHANGELOG.md)

### Bug Fixes

* IB: Fix missing `import AppKit`/`import UIKit` in some rare cases.  
  [David Jennes](https://github.com/djbe)
  [#515](https://github.com/SwiftGen/SwiftGen/issues/515)
  [#519](https://github.com/SwiftGen/SwiftGen/pull/519)
* IB: Fix issue with segues-swift4 template when compiled with Swift 4.2 on macOS.  
  [Olivier Halligon](https://github.com/AliSoftware)
  [#515](https://github.com/SwiftGen/SwiftGen/issues/515)
  [#518](https://github.com/SwiftGen/SwiftGen/pull/518)
* SPM/Mint: Update the Stencil version to 0.13.1.  
  [David Jennes](https://github.com/djbe)
  [#527](https://github.com/SwiftGen/SwiftGen/pull/527)
* Ensure the `templates` subcommand properly works with the deprecated `storyboards` subcommand.  
  [David Jennes](https://github.com/djbe)
  [#525](https://github.com/SwiftGen/SwiftGen/issues/525)
  [#530](https://github.com/SwiftGen/SwiftGen/pull/530)
* Ensure configuration file errors show as red in Xcode.  
  [Olivier Halligon](https://github.com/AliSoftware)
  [#516](https://github.com/SwiftGen/SwiftGen/issues/516)
  [#533](https://github.com/SwiftGen/SwiftGen/pull/533)
* Strings: Ensure the parser correctly handles keys ending with a `.` and empty key components.  
  [David Jennes](https://github.com/djbe)
  [#528](https://github.com/SwiftGen/SwiftGen/issues/528)
  [#531](https://github.com/SwiftGen/SwiftGen/pull/531)

### Internal Changes

* Integrated Danger to help on contributions by giving automatic feedback.  
  [Olivier Halligon](https://github.com/AliSoftware)
  [#520](https://github.com/SwiftGen/SwiftGen/issues/520)
  [#524](https://github.com/SwiftGen/SwiftGen/issues/524)

## 6.0.0

⚠️ This major version is a big milestone in which a lot of refactoring and cleaning has been done. Many features added over previous releases have been reworked and unified, while also preparing SwiftGen for future additions. This means that you'll need to adapt your configuration files (or command line invocations) and custom templates to work with this new major version.

Read the [SwiftGen 6.0 Migration Guide](Documentation/MigrationGuide.md#migrating-to-swiftgen-60) for a list of changes you'll need to apply.

### Changes in core dependencies of SwiftGen

* [StencilSwiftKit 2.7.0](https://github.com/SwiftGen/StencilSwiftKit/blob/2.7.0/CHANGELOG.md)
* [Stencil 0.13.1](https://github.com/kylef/Stencil/blob/0.13.1/CHANGELOG.md)

### Breaking Changes

* Don't normalize string keys while parsing, let all transformation be done on template side. This makes the developer responsible to keep the language file organized, duplications won't be removed.  
  [Diego Chohfi](https://github.com/dchohfi)
  [#257](https://github.com/SwiftGen/SwiftGen/issues/257)
* Remove Swift 2 support.  
  [David Jennes](https://github.com/djbe)
  [#420](https://github.com/SwiftGen/SwiftGen/pull/420)
* Renamed the `storyboards` command to `ib`, to better reflect it's purpose. An alias for `storyboards` still exists, but it will be removed at some point.  
  [David Jennes](https://github.com/djbe)
  [#423](https://github.com/SwiftGen/SwiftGen/pull/423)
* XCAssets: the generated templates won't namespace groups by default anymore, use the `forceProvidesNamespaces` flag to enable this behaviour again.  
  [jechris](https://github.com/pjechris)
  [#453](https://github.com/SwiftGen/SwiftGen/issues/453)
* XCAssets: the templates won't generate any all-values accessors anymore by default. Use the `allValues` flag to enable this behaviour again. Note: this replaces the old `noAllValues` flag (with an inverse behaviour).  
  [David Jennes](https://github.com/djbe)
  [#480](https://github.com/SwiftGen/SwiftGen/pull/480)
* XCAssets: Dropped the deprecated `allValues` constant, use the type specific constants such as `allColors`, `allDataItems` and `allImages`. The default value of `imageAlias` has also been changed from `Image` to `AssetImageTypeAlias`, to be consistent with the other types.  
  [David Jennes](https://github.com/djbe)
  [#482](https://github.com/SwiftGen/SwiftGen/pull/482)
* Interface Builder: split up the storyboards template into 2 parts, one for scenes and one for segues.  
  [David Jennes](https://github.com/djbe)
  [#419](https://github.com/SwiftGen/SwiftGen/pull/419)

### New Features

* Add ability to list all custom fonts and register them using `FontFamily.registerAllCustomFonts`.  
  [Olivier Halligon](https://github.com/AliSoftware)
  [#394](https://github.com/SwiftGen/SwiftGen/issues/394)
* Add support for Swift Package Manager and Mint.  
  [Yonas Kolb](https://github.com/yonaskolb)
  [#411](https://github.com/SwiftGen/SwiftGen/pull/411)
* The `swiftgen.yml` config file now accepts multiple outputs for each parser, allowing you to generate multiple outputs from the same files and content. This also means that the `output` parameter is now deprecated, in favour of the `outputs` parameter, and it may be removed in a future version of SwiftGen. Similarly, the `paths` parameter has been renamed to `inputs` for consistency. You can always use `swiftgen config lint` to validate your configuration file.  
  [David Jennes](https://github.com/djbe)
  [#424](https://github.com/SwiftGen/SwiftGen/pull/424)
  [#510](https://github.com/SwiftGen/SwiftGen/pull/510)
* Use `swiftlint:disable all` in generated files to avoid interference with SwiftLint rules custom to the host project.  
  [Frederick Pietschmann](https://github.com/fredpi)
  [David Jennes](https://github.com/djbe)
  [#409](https://github.com/SwiftGen/SwiftGen/issues/409)
  [#506](https://github.com/SwiftGen/SwiftGen/issues/506)
* XCAssets: Added support for `NSDataAssets`.  
  [Oliver Jones](https://github.com/orj)
  [#444](https://github.com/SwiftGen/SwiftGen/issues/444)
* Organised the generated code in sections for better readability, with all generated constants at the top of the file.  
  [David Jennes](https://github.com/djbe)
  [Olivier Halligon](https://github.com/AliSoftware)
  [#456](https://github.com/SwiftGen/SwiftGen/pull/456)
  [#481](https://github.com/SwiftGen/SwiftGen/pull/481)
* Added support for JSON, Plist and YAML files using the `swiftgen json`, `swiftgen plist` and `swiftgen yaml` commands. The parsed contexts and the generated files for each parser have been kept quite similar, for easier switching between file formats.  
  [John T McIntosh](https://github.com/johntmcintosh)
  [Toshihiro Suzuki](https://github.com/toshi0383)
  [Peter Livesey](https://github.com/plivesey)
  [David Jennes](https://github.com/djbe)
  [#379](https://github.com/SwiftGen/SwiftGen/pull/379)
  [#359](https://github.com/SwiftGen/SwiftGen/issues/359)
  [#288](https://github.com/SwiftGen/SwiftGen/pull/288)
  [#188](https://github.com/SwiftGen/SwiftGen/pull/188)
  [#493](https://github.com/SwiftGen/SwiftGen/pull/493)
  [#504](https://github.com/SwiftGen/SwiftGen/pull/504)
* Updated the playgrounds with the new `json`, `plist` and `yaml` parsers, and updated the other pages to reflect the template changes.  
  [David Jennes](https://github.com/djbe)
  [#495](https://github.com/SwiftGen/SwiftGen/pull/495)
* We're deprecating the old `--template` CLI option in favor of `--templateName`, to better match the naming of the other options and the configuration file. The old `--template` option will remain until the next major version.  
  [David Jennes](https://github.com/djbe)
  [#509](https://github.com/SwiftGen/SwiftGen/pull/509)

### Bug Fixes

* Fix memory leak in generated code for Fonts.  
  [Olivier Halligon](https://github.com/AliSoftware)
  [#394](https://github.com/SwiftGen/SwiftGen/issues/394)
* Interface Builder: ensure the templates handle `GLKViewController`, `AVPlayerViewController` and `NSPageController` correctly.  
  [David Jennes](https://github.com/djbe)
  [#404](https://github.com/SwiftGen/SwiftGen/issues/404)
  [#414](https://github.com/SwiftGen/SwiftGen/pull/414)
* Interface Builder: ensure the parser can handle files with and without "trait variations".  
  [David Jennes](https://github.com/djbe)
  [#367](https://github.com/SwiftGen/SwiftGen/issues/367)
  [#429](https://github.com/SwiftGen/SwiftGen/pull/429)
* Restrict `SceneType` and `InitialSceneType` to UIViewController when not targeting AppKit. When targeting AppKit, remove superfluous `Any`.  
  [Darron Schall](https://github.com/darronschall)
  [#463](https://github.com/SwiftGen/SwiftGen/issues/463)
  [#464](https://github.com/SwiftGen/SwiftGen/pull/464)
* Fonts: disable a warning in generated font files for projects with `conditional_returns_on_newlines` SwiftLint rule enabled.  
  [Ryan Davies](https://github.com/iotize)
  [#436](https://github.com/SwiftGen/SwiftGen/issues/436)
  [#465](https://github.com/SwiftGen/SwiftGen/pull/465)
* Interface Builder: the parser and templates now handle the "Inherit module from target" setting.  
  [David Jennes](https://github.com/djbe)
  [#435](https://github.com/SwiftGen/SwiftGen/issues/435)
  [#485](https://github.com/SwiftGen/SwiftGen/pull/485)
* Strings: the parser now correctly handles formats such as `% d` and `%#x`.  
  [David Jennes](https://github.com/djbe)
  [#502](https://github.com/SwiftGen/SwiftGen/pull/502)
* Strings: ensure strings without arguments are not processed using `String(format:)`.  
  [David Jennes](https://github.com/djbe)
  [#503](https://github.com/SwiftGen/SwiftGen/pull/503)

### Internal Changes

* Migrated to CircleCI 2.0.  
  [David Jennes](https://github.com/djbe)
  [#403](https://github.com/SwiftGen/SwiftGen/pull/403)
* Switched to using SwiftLint via CocoaPods instead of our own install scripts.  
  [David Jennes](https://github.com/djbe)
  [#401](https://github.com/SwiftGen/SwiftGen/pull/401)
* Enabled some extra SwiftLint rules for better code consistency.  
  [David Jennes](https://github.com/djbe)
  [#402](https://github.com/SwiftGen/SwiftGen/pull/402)
  [#476](https://github.com/SwiftGen/SwiftGen/pull/476)
* Updated to latest Xcode (10.0.0) and Swift 4.2.  
  [David Jennes](https://github.com/djbe)
  [#415](https://github.com/SwiftGen/SwiftGen/pull/415)
  [#498](https://github.com/SwiftGen/SwiftGen/pull/498)
* Update to Stencil 0.13.0, and use some of it's new filters in our templates.  
  [David Jennes](https://github.com/djbe)
  [#416](https://github.com/SwiftGen/SwiftGen/pull/416)
  [#475](https://github.com/SwiftGen/SwiftGen/pull/475)
  [#498](https://github.com/SwiftGen/SwiftGen/pull/498)
* Store testing contexts as YAML files instead of PLISTs.  
  [David Jennes](https://github.com/djbe)
  [#418](https://github.com/SwiftGen/SwiftGen/pull/418)
  [#461](https://github.com/SwiftGen/SwiftGen/pull/461)
* Refactor the parsers as they're getting more complex.  
  [David Jennes](https://github.com/djbe)
  [#417](https://github.com/SwiftGen/SwiftGen/pull/417)
  [#422](https://github.com/SwiftGen/SwiftGen/pull/422)
* Disabled a SwiftLint rule for function parameter count.  
  [Oleg Gorbatchev](https://github.com/gorbat-o)
  [#428](https://github.com/SwiftGen/SwiftGen/pull/428)
* Fix missing link in the README.  
  [Takeshi Fujiki](https://github.com/takecian)
  [#459](https://github.com/SwiftGen/SwiftGen/issues/459)

## 5.3.0

### Changes in core dependencies of SwiftGen

* [StencilSwiftKit 2.4.0](https://github.com/SwiftGen/StencilSwiftKit/blob/2.4.0/CHANGELOG.md)
* [Stencil 0.10.1](https://github.com/kylef/Stencil/blob/0.10.1/CHANGELOG.md)

### New Features

* XCAssets: exposed getter for image name string.  
  [Abbey Jackson](https://github.com/abbeyjackson)
  [SwiftGen/templates#85](https://github.com/SwiftGen/templates/pull/85)
* XCAssets: exposed getter for color name string.  
  [Stephan Diederich](https://github.com/diederich)
  [SwiftGen/templates#87](https://github.com/SwiftGen/templates/pull/87)
* Allows to set all properties as `public` by using `--param publicAccess` on all templates.  
  [Olivier Halligon](https://github.com/AliSoftware)
  [SwiftGen/templates#84](https://github.com/SwiftGen/templates/pull/84)
  [Txai Wieser](https://github.com/txaiwieser)
  [SwiftGen/templates#81](https://github.com/SwiftGen/templates/pull/81)

### Internal Changes

* Merged the `SwiftGenKit` and `templates` repositories back into this repository for easier development and maintenance.  
  [David Jennes](https://github.com/djbe)
  [#356](https://github.com/SwiftGen/SwiftGen/pull/356)

## 5.2.1

### Bug Fixes

* Fix SwiftGen no longer working using CLI parameters (instead of config file).  
  [David Jennes](https://github.com/djbe)
  [#347](https://github.com/SwiftGen/SwiftGen/pull/347)
* Errors now properly exit with a non-zero exit code.  
  [Olivier Halligon](https://github.com/AliSoftware)
  [#348](https://github.com/SwiftGen/SwiftGen/pull/348)
* `swiftgen --help` prints the full help back again
  (and not just the help of the default `config run` subcommand).  
  [Olivier Halligon](https://github.com/AliSoftware)
  [#349](https://github.com/SwiftGen/SwiftGen/pull/349)

## 5.2.0

### Changes in core dependencies of SwiftGen

* [SwiftGenKit 2.1.1](https://github.com/SwiftGen/SwiftGenKit/blob/2.1.1/CHANGELOG.md)
* [StencilSwiftKit 2.3.0](https://github.com/SwiftGen/StencilSwiftKit/blob/2.3.0/CHANGELOG.md)
* [templates 2.2.0](https://github.com/SwiftGen/templates/blob/2.2.0/CHANGELOG.md)

### New Features

* You can now use a `swiftgen.yml` file to configure SwiftGen! 🎉  
  Read more about it [in the dedicated documentation](Documentation/ConfigFile.md).  
  [Olivier Halligon](https://github.com/AliSoftware)
  [#337](https://github.com/SwiftGen/SwiftGen/pull/337)
* Storyboards: Added a new `ignoreTargetModule` parameter if you're using storyboards in multiple targets, to avoid issues with the generated code.  
  [Julien Quéré](https://github.com/juli1quere)
  [SwiftGen/templates#36](https://github.com/SwiftGen/templates/pull/36)

### Bug Fixes

* Fixes an issue in High Sierra where the output of the processed Catalog Entries was not ordered alphabetically.  
  [Yusuke Kuroiwa](https://github.com/wakinchan)
  [Francisco Diaz](https://github.com/fdiaz)
  [SwiftGen/SwiftGenKit#57](https://github.com/SwiftGen/SwiftGenKit/pull/57)
* Fonts: fix code which checks if a font is already registered.  
  [Vladimir Burdukov](https://github.com/chipp)
  [SwiftGen/templates#77](https://github.com/SwiftGen/templates/pull/77)
* SwiftLint rules: Disabled the `superfluous_disable_command` rule
  for all `swiftlint:disable` exceptions in all templates.  
  [Olivier Halligon](https://github.com/AliSoftware)
  [SwiftGen/SwiftGen#334](https://github.com/SwiftGen/SwiftGen/issues/334)
  [SwiftGen/templates#83](https://github.com/SwiftGen/templates/pull/83)
* When installing SwiftGen via CocoaPods, the unneeded `file.zip` is not kept in `Pods/SwiftGen/` anymore _(freeing ~5MB on each install of SwiftGen made via CocoaPods!)_.  
  [Olivier Halligon](https://github.com/AliSoftware)
  [#342](https://github.com/SwiftGen/SwiftGen/pull/342)

## 5.1.2

### Internal Changes

* Allows the SwiftGen source code to be built with Xcode 9.
  This also has the nice side-effect of making the homebrew installation of SwiftGen also available for macOS 10.13.  
  [Olivier Halligon](https://github.com/AliSoftware)
  [David Jennes](https://github.com/djbe)
  [#330](https://github.com/SwiftGen/SwiftGen/issues/330)
  [SwiftGen/Eve#10](https://github.com/SwiftGen/Eve/pull/10)

## 5.1.1

### Changes in core dependencies of SwiftGen

* [templates 2.1.1](https://github.com/SwiftGen/templates/blob/2.1.1/CHANGELOG.md)

### Bug Fixes

* XCAssets: fixed some compatibility issues with the swift 3 template on Xcode 8, and with other templates.  
  [David Jennes](https://github.com/djbe)
  [SwiftGen/templates#76](https://github.com/SwiftGen/templates/pull/76)

## 5.1.0

### Changes in core dependencies of SwiftGen

* [SwiftGenKit 2.1.0](https://github.com/SwiftGen/SwiftGenKit/blob/2.1.0/CHANGELOG.md)
* [StencilSwiftKit 2.1.0](https://github.com/SwiftGen/StencilSwiftKit/blob/2.1.0/CHANGELOG.md)
* [templates 2.1.0](https://github.com/SwiftGen/templates/blob/2.1.0/CHANGELOG.md)

### New Features

* Added Swift 4 templates. Use `-t swift4` or whatever variant you want to use
  (see `swiftgen templates list` for the available names).  
  [David Jennes](https://github.com/djbe)
  [SwiftGen/templates/#67](https://github.com/SwiftGen/templates/pull/67)
* XCAssets: Added support for named colors. When using `swiftgen xcassets` the bundled templates
  will now also include colors found in the Asset Catalog in addition to the images.  
  [David Jennes](https://github.com/djbe)
  [SwiftGen/templates/#68](https://github.com/SwiftGen/templates/pull/68)
* Fonts: the path to fonts will now default to just the font filename, but you can disable
  this behaviour by enabling the `preservePath` parameter.  
  [David Jennes](https://github.com/djbe)
  [SwiftGen/templates/#71](https://github.com/SwiftGen/templates/pull/71)
* Colors: new template that uses `#colorLiteral`s.  
  Use `swiftgen colors -t literals-swift3` / `swiftgen colors -t literals-swift4` to use them.  
  [David Jennes](https://github.com/djbe)
  [SwiftGen/templates/#72](https://github.com/SwiftGen/templates/pull/72)

## 5.0.0

⚠️ This major version is a big milestone in which a lot of refactoring and cleaning has been done. Many features added over previous releases have been reworked and unified, while also preparing SwiftGen for future additions. This means that you'll need to adapt your command line invocations and custom templates to work with this new major version.

Read the [SwiftGen 5.0 Migration Guide](Documentation/MigrationGuide.md#migrating-to-swiftgen-50) for a list of changes you'll need to apply.

### Changes in core dependencies of SwiftGen

* [SwiftGenKit 2.0.0](https://github.com/SwiftGen/SwiftGenKit/blob/2.0.0/CHANGELOG.md)
* [StencilSwiftKit 2.0.0](https://github.com/SwiftGen/StencilSwiftKit/blob/2.0.0/CHANGELOG.md)
* [Stencil 0.9.0](https://github.com/kylef/Stencil/blob/0.9.0/CHANGELOG.md)
* [templates 2.0.0](https://github.com/SwiftGen/templates/blob/2.0.0/CHANGELOG.md)

### Breaking Changes

* Removed deprecated CLI options. Please consult the migration guide should you still use them.  
  [David Jennes](https://github.com/djbe)
  [#301](https://github.com/SwiftGen/SwiftGen/issues/301)
* Disable default value for named template option and ensure that there is a template option.  
  [Liquidsoul](https://github.com/liquidsoul)
  [#283](https://github.com/SwiftGen/SwiftGen/issues/283)
* Templates are now grouped by parser on the filesystem. This is only important if you had custom templates in the `Application Support` directory. To migrate your templates, place them in a subfolder with the name of the parser, and remove the prefix of the template filename.  
  [David Jennes](https://github.com/djbe)
  [#304](https://github.com/SwiftGen/SwiftGen/issues/304)
* The `images` command has been renamed to `xcassets` to better reflect its functionality.  
  [Olivier Halligon](https://github.com/AliSoftware)
  [#317](https://github.com/SwiftGen/SwiftGen/issues/317)

#### Notable breaking changes from other SwiftGen repositories

* Many deprecated templates have been removed (or merged), and others have been renamed to reflect new behaviours. Please check the [templates migration guide](Documentation/templates/MigrationGuide.md#deprecated-templates-in-20-swiftgen-50) for more information.  
  [David Jennes](https://github.com/djbe)
  [SwiftGen/templates#47](https://github.com/SwiftGen/templates/issues/47)
* There have been some breaking changes in the generated code for storyboards. Please check the [templates migration guide](Documentation/templates/MigrationGuide.md#deprecated-templates-in-20-swiftgen-50) for more information, where we also provide a compatibility template.  
  [Olivier Halligon](https://github.com/AliSoftware)
  [SwiftGen/templates#65](https://github.com/SwiftGen/templates/issues/65)
* Removed deprecated template context variables, and restructured many others. Please check the [SwiftGenKit migration guide](Documentation/SwiftGenKit%20Contexts/MigrationGuide.md#swiftgenkit-20-swiftgen-50-migration-guide) for more information.  
  [David Jennes](https://github.com/djbe)
  [SwiftGen/SwiftGenKit#5](https://github.com/SwiftGen/SwiftGenKit/issues/5)
* Some filters have been removed in favour of Stencil's built in versions, and other filters have been updated to accept parameters. Please consult the [StencilSwiftKit migration guide](https://github.com/SwiftGen/StencilSwiftKit/blob/stable/Documentation/MigrationGuide.md#stencilswiftkit-20-swiftgen-50) for more information.  
  [David Jennes](https://github.com/djbe)
  [SwiftGen/StencilSwiftKit#5](https://github.com/SwiftGen/StencilSwiftKit/issues/5)
  [SwiftGen/StencilSwiftKit#6](https://github.com/SwiftGen/StencilSwiftKit/issues/6)

### New Features

* Colors and strings commands now accept multiple input files. With these 2 additions, all swiftgen generator commands are able to handle multiple input files.  
  [David Jennes](https://github.com/djbe)
  [#313](https://github.com/SwiftGen/SwiftGen/issues/313)
  [SwiftGen/SwiftGenKit#40](https://github.com/SwiftGen/SwiftGenKit/issues/40)
  [SwiftGen/SwiftGenKit#41](https://github.com/SwiftGen/SwiftGenKit/issues/41)

### Internal Changes

* Improved installation instructions in the README.  
  [Olivier Halligon](https://github.com/AliSoftware)
  [#303](https://github.com/SwiftGen/SwiftGen/issues/303)

#### Notable internal changes from other SwiftGen repositories

* Switch back from `actool` to an internal parser to fix numerous issues with the former. This fixes issues a few people encountered when using asset catalogs that contained some of the less common set types.  
  [David Jennes](https://github.com/djbe)
  [#228](https://github.com/SwiftGen/SwiftGen/issues/228)
  [SwiftGen/SwiftGenKit#43](https://github.com/SwiftGen/SwiftGenKit/issues/43)

## 4.2.1

### Changes in core dependencies of SwiftGen

* [SwiftGenKit 1.1.0](https://github.com/SwiftGen/SwiftGenKit/blob/1.1.0/CHANGELOG.md)
* [StencilSwiftKit 1.0.2](https://github.com/SwiftGen/StencilSwiftKit/blob/1.0.2/CHANGELOG.md)
* [Stencil 0.9.0](https://github.com/kylef/Stencil/blob/0.9.0/CHANGELOG.md)
* [templates 1.1.0](https://github.com/SwiftGen/templates/blob/1.1.0/CHANGELOG.md)

### Bug Fixes

* Fix a bug in which the version of SwiftGen was reported as `v0.0` by `swiftgen --version`.  
  [Olivier Halligon](https://github.com/AliSoftware)

### Internal Changes

* Update StencilGenKit to 1.0.2 and update Circle CI to Xcode 8.3.  
  [Diogo Tridapalli](https://github.com/diogot)
  [#295](https://github.com/SwiftGen/SwiftGen/issues/295)
* Switch from Travis CI to Circle CI, clean up the Rakefile in the process.  
  [David Jennes](https://github.com/djbe)
  [Olivier Halligon](https://github.com/AliSoftware)
  [#269](https://github.com/SwiftGen/SwiftGen/pull/269)
* Fix remaining enum names not Swift 3 compliant.  
  [Liquidsoul](https://github.com/liquidsoul)
  [#297](https://github.com/SwiftGen/SwiftGen/issues/297)
* Added the `CONTRIBUTING.md` file to help new contributors.  
  [Olivier Halligon](https://github.com/AliSoftware)
  [Cihat Gündüz](https://github.com/Dschee)
  [#149](https://github.com/SwiftGen/SwiftGen/pull/149)
  [#298](https://github.com/SwiftGen/SwiftGen/pull/298)

## 4.2.0

### Changes in core dependencies of SwiftGen

* [SwiftGenKit 1.0.1](https://github.com/SwiftGen/SwiftGenKit/blob/1.0.1/CHANGELOG.md)
* [StencilSwiftKit 1.0.0](https://github.com/SwiftGen/StencilSwiftKit/blob/1.0.0/CHANGELOG.md)
* [Stencil 0.8.0](https://github.com/kylef/Stencil/blob/0.8.0/CHANGELOG.md)
* [templates 1.0.0](https://github.com/SwiftGen/templates/blob/1.0.0/CHANGELOG.md)

### New Features

* You can now pass custom parameters to your templates using the `--param X=Y` syntax.  
  [@djbe](https://github.com/djbe)
  [#265](https://github.com/SwiftGen/SwiftGen/pull/265/commits/3a7971ccbf16c41f0b2341e71b8a1ffbcabebecf)
  * This command-line option can be repeated at will and used to pass structured custom parameters (e.g. `--param tabs=2 --param foo.bar=1 --param foo.baz=2`).  
  * You can then use them in your templates using e.g. `{{param.tabs}}`, `{{param.foo.bar}}` & `{{param.foo.baz}}`.  
* Templates can now access environment variables via the `env` key of the Stencil context (e.g. `{{env.USER}}`, `{{env.LANG}}`).  
  [@djbe](https://github.com/djbe)
  [#265](https://github.com/SwiftGen/SwiftGen/pull/265/commits/3a7971ccbf16c41f0b2341e71b8a1ffbcabebecf)
  * This is especially useful when integrating SwiftGen as a Script Build Phase in your Xcode project as you can then access Xcode Build Settings exposed as
  environment variables by Xcode, e.g. `{{env.PRODUCT_MODULE_NAME}}`.  

#### Notable new features from other SwiftGen repositories

* Use an explicit bundle parameter to support frameworks for all templates.  
  [@NachoSoto](https://github.com/NachoSoto)
  [@djbe](https://github.com/djbe)
  [#255](https://github.com/SwiftGen/SwiftGen/pull/255)
  [SwiftGen/templates#17](https://github.com/SwiftGen/templates/pull/17)

### Deprecations

In preparation for an upcoming cleanup of SwiftGen to remove some legacy code as well as Stencil old variables, tags and filters, and change the default templates to Swift 3, **some things are being deprecated and will be removed in the next major version 5.0**.

As a result, if you wrote custom templates, you should already prepare for the upcoming 5.0 by migrating your templates to use the new variables (already avaiable in SwiftGen 4.2 / SwiftGenKit 1.0).

See [#244](https://github.com/SwiftGen/SwiftGen/issues/244) and [the Migration Guide](Documentation/MigrationGuide.md) for a list of deprecations and their replacements.

### Bug Fixes

#### Notable bug fixes from other SwiftGen repositories

* Storyboards templates won't `import` your app module anymore,
  removing that annoying warning.  
  [@djbe](https://github.com/djbe)
  [SwiftGen/templates#19](https://github.com/SwiftGen/templates/pull/19)

### Internal changes

* SwiftGen has migrated to [its own GitHub organization](https://github.com/SwiftGen/SwiftGen) 🎉.  
* SwiftGen has been split in multiple repositories and separate modules.  
  [@AliSoftware](https://github.com/AliSoftware)
  [@djbe](https://github.com/djbe)
  [#240](https://github.com/SwiftGen/SwiftGen/issues/240)
  [#265](https://github.com/SwiftGen/SwiftGen/pull/265)
  * The present [SwiftGen](https://github.com/SwiftGen/SwiftGen) is the CLI parsing. It is in charge of calling the frameworks, feeding them appropriate parameters according to the command line arguments.
  * [SwiftGenKit](https://github.com/SwiftGen/SwiftGenKit) is the framework responsible for parsing your assets/resources and turning them into a structured representation compatible with `Stencil` templates.
  * [StencilSwiftKit](https://github.com/SwiftGen/StencilSwiftKit) is a framework adding some extensions to the template engine [Stencil](https://github.com/kylef/Stencil) used by SwiftGen. It adds some tags and filters as well as convenience methods shared both by SwiftGen itself and by [Sourcery](https://github.com/krzysztofzablocki/Sourcery).
  * The SwiftGen templates has been moved into [a dedicated templates repo](https://github.com/SwiftGen/templates) so they can evolve and be unit-tested separately of SwiftGen.

Note: The next minor version will focus on bringing more documentation for all this new structure and improve ease of future contributions.

## 4.1.0

### New Features

* Added a script reference to simplify and automate localization of existing non localized project.  
  [HuguesBR](https://github.com/HuguesBR)
* Added a `storyboards-osx-swift3` template.  
  [Felix Lisczyk](https://github.com/FelixII)
  [#225](https://github.com/SwiftGen/SwiftGen/pull/225)
* Added a `strings-no-comments-swift3` template that does not include the
  default translation of each key.  
  [Loïs Di Qual](https://github.com/ldiqual)
  [#222](https://github.com/SwiftGen/SwiftGen/issues/222)
* Images: new dot-syntax template, use `dot-syntax-swift3` or `dot-syntax` (for
  Swift 2.3).  
  [David Jennes](https://github.com/djbe)
  [#206](https://github.com/SwiftGen/SwiftGen/pull/206)
* Reworked the "dot-syntax" and "structured" templates to use the new `macro`
  and `call` tags, which greatly simplifies the templates, and also removes the
  limitation of 5-level deep structures.  
  [David Jennes](https://github.com/djbe)
  [#237](https://github.com/SwiftGen/SwiftGen/pull/237)
* Storyboards: automatically detect the correct modules that need to be
  imported. The `--import` option has therefore been deprecated, as well as the
  `extraImports` template variable. Instead use the the new `modules` variable,
   which offers the same functionality.  
  [David Jennes](https://github.com/djbe)
  [#243](https://github.com/SwiftGen/SwiftGen/pull/243)
* Support multiple input paths for some commands.  
  [David Jennes](https://github.com/djbe)
  [#213](https://github.com/SwiftGen/SwiftGen/pull/213)
  * `fonts` accepts multiple input directories, all found fonts will be added
    to the `families` template variable.
  * `images` now supports multiple asset catalogs as input. Templates can now
    use the `catalogs` variable to access each individual catalog.
  * `storyboards` accepts multiple paths (to folders or `storyboard` files).
    All found storyboards will be available in the `storyboards` template
    variable.

### Bug Fixes

* Strings: fix issue with `dot-syntax-swift3` where function definitions were
  not Swift 3 guidelines compliant.  
  [David Jennes](https://github.com/djbe)
  [#241](https://github.com/SwiftGen/SwiftGen/issues/241)
  [#247](https://github.com/SwiftGen/SwiftGen/pull/247)
* Snake cased keys with uppercase letters are correctly camel cased again.  
  [Cihat Gündüz](https://github.com/Dschee)
  [#226](https://github.com/SwiftGen/SwiftGen/issues/226)
  [#233](https://github.com/SwiftGen/SwiftGen/pull/233)

### Internal changes

* Better error handling in the `colors` command.  
  [David Jennes](https://github.com/djbe)
  [#227](https://github.com/SwiftGen/SwiftGen/pull/227)
* Stencil: added two new tags `macro` and `call`, see the
  [documentation](https://github.com/SwiftGen/SwiftGen/blob/4.1.0/documentation/Templates.md). for in depth explanations on how
  to use them.  
  [David Jennes](https://github.com/djbe)
  [#237](https://github.com/SwiftGen/SwiftGen/pull/237)
* SwiftLint: Remove `switch_case_on_newline` warning for generated color file.  
  [Mickael Titeca](https://github.com/MickaCapi)
  [#239](https://github.com/SwiftGen/SwiftGen/pull/239)
* Stencil: better string filter testing and fixed a small issue with
  `lowerFirstWord`.  
  [David Jennes](https://github.com/djbe)
  [#245](https://github.com/SwiftGen/SwiftGen/pull/245)

## 4.0.1

### Bug Fixes

* Escape newlines again in .strings file keys.  
  [ChristopherRogers](https://github.com/ChristopherRogers)
  [#208](https://github.com/SwiftGen/SwiftGen/pull/208)
* Fix broken `import` option added in 4.0.0.  
  [David Jennes](https://github.com/djbe)
  [#214](https://github.com/SwiftGen/SwiftGen/pull/214)
* Show an error when the provided path to the `images` command is not an asset
  catalog.  
  [David Jennes](https://github.com/djbe)
  [#217](https://github.com/SwiftGen/SwiftGen/pull/217)
* Strings dot-syntax template: use `enum`s for namespacing instead of `struct`s.  
  [David Jennes](https://github.com/djbe)
  [#218](https://github.com/SwiftGen/SwiftGen/pull/218)

### Internal changes

* Swift 3 migration.  
  [ahtierney](https://github.com/ahtierney)
  [#201](https://github.com/SwiftGen/SwiftGen/pull/201)
* Restructure the SwiftGen project to build as an `.app` during
  developement, for easier debugging in Xcode.  
  [ahtierney](https://github.com/ahtierney)
  [#204](https://github.com/SwiftGen/SwiftGen/pull/204)
* Consolidate the use of PathKit internally.  
  [David Jennes](https://github.com/djbe)
  [#212](https://github.com/SwiftGen/SwiftGen/pull/212)
* Updated Stencil to [0.7.2](https://github.com/kylef/Stencil/releases/tag/0.7.0).  
  [Kyle Fuller](https://github.com/kylef)
  [#216](https://github.com/SwiftGen/SwiftGen/issues/216)

## 4.0.0

### Breaking Changes

* Change swift 3 storyboard segue template's sender from `AnyObject` to `Any`.  
  [Derek Ostrander](https://github.com/dostrander)
  [#197](https://github.com/SwiftGen/SwiftGen/pull/197)
* Fix swift 3 storyboard templates to be compliant with swift 3 api design guidelines.  
  [Afonso](https://github.com/afonsograca)
  [#194](https://github.com/SwiftGen/SwiftGen/pull/194)
* Remove the `key` param label from the `tr` function for Localized String in the Swift 3 template.  
  [AndrewSB](https://github.com/AndrewSB)
  [#190](https://github.com/SwiftGen/SwiftGen/pull/190)
* The `swiftgen images` command now uses the `actool` utility to parse asset catalogs,
  ensuring that the parser correctly handles namespaced folders.  
  ⚠️ Note that you now have to specify the exact path to your `.xcassets` assets catalogs
  when using `swiftgen images` (and not just a directory to parse).  
  [David Jennes](https://github.com/djbe)
  [#199](https://github.com/SwiftGen/SwiftGen/pull/199)

### New Features

* Add support for multiline strings in `*.strings` file.  
  [Jeong Yonguk](https://github.com/alldne)
  [#192](https://github.com/SwiftGen/SwiftGen/pull/192)
* Add option to add import statements at the top of the generated swift file (for
  storyboards) using the `import` flag.  
  [David Jennes](https://github.com/djbe)
  [#175](https://github.com/SwiftGen/SwiftGen/pull/175)
* Escape reserved swift keywords in the structured and dot-syntax generated strings code.  
  [Afonso](https://github.com/afonsograca)
  [#198](https://github.com/SwiftGen/SwiftGen/pull/198)

## 3.0.1

* Add support for Xcode 8 and Swift 2.3.  
  _(Should still compile in Xcode 7.3 but the `Rakefile` to build, install and release requires Xcode 8)_.  
  [Valentin Knabel](https://github.com/vknabel)
  [Ignacio Romero Zurbuchen](https://github.com/dzenbot)
  [HanxuanZhou](https://github.com/GenoZhou)
  [Syo Ikeda](https://github.com/ikesyo)


## 3.0.0

* Add template that calls `NSLocalizedString()` separately for each string,
  which is useful when trying to extract strings in the app to a `.strings` file.  
  [Ahmet Karalar](https://github.com/akaralar)
* Add some `file_length` and similar SwiftLint exceptions in bundled templates, as
  files generated by SwiftGen might contain lots of constants and can be long by design.  
  [Olivier Halligon](https://github.com/AliSoftware)
* Error messages ("template not found", etc) are now printed on `stderr`.  
  [Olivier Halligon](https://github.com/AliSoftware)
* Add more `swiftgen templates` subcommands.  
  [Olivier Halligon](https://github.com/AliSoftware)
  * `swiftgen templates list` lists all the available templates
  * `swiftgen templates which <name>` prints the path to the template named `<name>`
  * `swiftgen templates cat <name>` prints the content to the template named `<name>`
  * `<name>` here can be either a parser name like `colors` or a
    composed name `colors-rawValue` for a specific template.
* Fix swift 3 renaming change in strings-swift3.stencil.  
  [Kilian Koeltzsch](https://github.com/kiliankoe)
  [#150](https://github.com/SwiftGen/SwiftGen/pull/150)
* Fix non-custom class, non-base view controller handling in storyboards-swift3.stencil.  
  [Syo Ikeda](https://github.com/ikesyo)
  [#152](https://github.com/SwiftGen/SwiftGen/pull/152)
* Add strongly typed `initialViewController()` overrides for storyboard templates if available.  
  [Syo Ikeda](https://github.com/ikesyo)
  [#153](https://github.com/SwiftGen/SwiftGen/pull/153)
  [#163](https://github.com/SwiftGen/SwiftGen/pull/163)
* Add support for font files containing multiple descriptors.  
  [Chris Ellsworth](https://github.com/chrisellsworth)
  [#156](https://github.com/SwiftGen/SwiftGen/pull/156)
* Update deprecated usage of generics for Swift 3 / Xcode 8 beta 6.  
  [Chris Ellsworth](https://github.com/chrisellsworth)
  [#158](https://github.com/SwiftGen/SwiftGen/pull/158)
* Fix case when missing positional parameters, which leads to parameters in the enum with
  unspecified type (undeterminable from the `Localizable.strings` format analysis) where
  reported as `Any` — which is not a `CVarArgType`. Now using `UnsafePointer<()>`
  arguments instead for such odd edge-cases that should never happen anyway.  
  [Olivier Halligon](https://github.com/AliSoftware)
* Now reports an error when it failed to parse a color in a color input file.  
  [Olivier Halligon](https://github.com/AliSoftware)
  [#162](https://github.com/SwiftGen/SwiftGen/issues/162)
* New Strings template (available via `-t dot-syntax`), allowing string keys containing dots (like foo.bar.baz) to be organized as a hierarchy and accessible via dot syntax.  
  [Cihat Gündüz](https://github.com/Dschee)
  [#159](https://github.com/SwiftGen/SwiftGen/pull/159)
* Update Swift 3 templates to use lowercase enums.  
  [Olivier Halligon](https://github.com/AliSoftware)
  [#166](https://github.com/SwiftGen/SwiftGen/pull/166)
* New Strings template (available via `-t dot-syntax-swift3`), allowing keys with dots in Swift 3 (see above).  
  [Cihat Gündüz](https://github.com/Dschee)
  [#168](https://github.com/SwiftGen/SwiftGen/pull/168)

> 💡 You can now **create your custom templates more easier than ever**, by cloning an existing template!
>
> e.g. to clone [the default `strings-default.stencil` template](https://github.com/SwiftGen/SwiftGen/blob/3.0.0/templates/strings-default.stencil):
>
> * use `swiftgen templates cat strings --output strings-custom.stencil`
> * modify the cloned `strings-custom.stencil` template to your liking
> * use it with `swiftgen strings … --templatePath strings-custom.stencil …` in your projects!

### Important Notes

- Some keys for various templates have changed to provide more flexibility and enable some new features in the templates. As a result, **if you created your own custom templates, they might not all be totally compatible with SwiftGen 3.0.0** (hence the new major version).
Please read the [Custom Templates documentation](https://github.com/SwiftGen/SwiftGen/blob/4.1.0/documentation/Templates.md) to find out the new Stencil context keys and update your custom templates accordingly.

_If you're using one of the bundled templates, all of them have been updated appropriately._

- Also **if you use Swift 3**, and thus use the `-t swift3` flag to use the Swift 3 templates, be advised those has been modified to take the latest Swift 3 modifications into account (including naming convensions) so your code might need to be updated according to match the latest Swift 3 recommendations.

## 2.0.0

* Fix issue with txt files bailing on comments.  
  [Derek Ostrander](https://github.com/dostrander)
  [#140](https://github.com/SwiftGen/SwiftGen/issues/140)
* Added support for tvOS and watchOS in images, fonts and color templates.  
  [Tom Baranes](https://github.com/tbaranes)
  [#145](https://github.com/SwiftGen/SwiftGen/pull/145)
* Added enum-based structured identifiers via `-t structured` option.  
  [Cihat Gündüz](https://github.com/Dschee)
  [#148](https://github.com/SwiftGen/SwiftGen/pull/148)  
* Added support for OSX in storyboards.  
  [Tom Baranes](https://github.com/tbaranes)
  [#131](https://github.com/SwiftGen/SwiftGen/pull/131)

Note: The `Stencil` context keys (the name of the variables used in templates) for storyboard has changed a bit.
Especially, `class` has been renamed into `customClass` (see [#131](https://github.com/SwiftGen/SwiftGen/pull/131))
to better describe the intent (as this isn't defined if there is no _custom_ class set in the Storyboard), and
new keys `isBaseViewController` and `baseType` has been added.

This means that if you did implement your own custom templates for storyboards (instead of using the bundled ones),
you'll have to remplace `{{class}}` by `{{customClass}}` in those storyboard templates, otherwise they'll probably
stop working as expected. That's the main reason why the version has been bumped to a major version 2.0.0.


## 1.1.2

* Fix issue introduced by 1.1.1 in storyboard templates not returning.  
  [Ben Chatelain](https://github.com/phatblat)
  [#138](https://github.com/SwiftGen/SwiftGen/pull/138)

## 1.1.1

* Removed the last force-unwrap from storyboard templates.  
  [Olivier Halligon](https://github.com/AliSoftware)

## 1.1.0

* Added step to ensure all templates are [Swiftlint](https://github.com/realm/SwiftLint)'ed
  and don't violate any code style rule.  
  [Olivier Halligon](https://github.com/AliSoftware)
  [AJ9](https://github.com/AJ9)
  [#80](https://github.com/SwiftGen/SwiftGen/pull/80)
* Added support for OSX in images, fonts and color templates.  
  [Tom Baranes](https://github.com/tbaranes)
  [#125](https://github.com/SwiftGen/SwiftGen/pull/125)
  [#126](https://github.com/SwiftGen/SwiftGen/pull/126)
  [#127](https://github.com/SwiftGen/SwiftGen/pull/127)
* Added missing FontConvertible protocol conformance to default fonts template.  
  [Ben Chatelain](https://github.com/phatblat)
  [#129](https://github.com/SwiftGen/SwiftGen/pull/129)

## 1.0.0

* Restructured colors & fonts templates to workaround the same LLVM issue as #112 with nested types
  inside existing UIKit classes in Release/Optimized builds.  
  [Olivier Halligon](https://github.com/AliSoftware)
* Added support for Fonts using the `swiftgen fonts` command.  
  [Derek Ostrander](https://github.com/dostrander)
  [#102](https://github.com/SwiftGen/SwiftGen/pull/102)
* Added support for TXT (`colors.txt`) files to have named value.  
  [Derek Ostrander](https://github.com/dostrander)
  [#118](https://github.com/SwiftGen/SwiftGen/pull/118)
* Restructured image templates to work around an LLVM issue with nested types.  
  [Ken Grigsby](https://github.com/kgrigsby59)
  [#112](https://github.com/SwiftGen/SwiftGen/issues/112)
* Added Swift 3 templates for storyboards and strings.  
  [Andrew Breckenridge](https://github.com/AndrewSB)
  [#117](https://github.com/SwiftGen/SwiftGen/pull/117)

## 0.8.0

* Introducing alternative way to install SwiftGen: using CocoaPods! See README for more details.  
  [Olivier Halligon](https://github.com/AliSoftware)
  [#95](https://github.com/SwiftGen/SwiftGen/issues/95)
* Added support for JSON (`colors.json`) files as input for the `swiftgen colors` subcommand.  
  [Derek Ostrander](https://github.com/dostrander)
* Use `String(format:locale:arguments:)` and the `NSLocale.currentLocale()` in the "string" templates so that it works with `.stringdict` files and pluralization.  
  [Olivier Halligon](https://github.com/AliSoftware)
  [#91](https://github.com/SwiftGen/SwiftGen/issues/91)
* Add support for Android `colors.xml` files as input for the `swiftgen colors` subcommand.  
  [Olivier Halligon](https://github.com/AliSoftware)
  [#15](https://github.com/SwiftGen/SwiftGen/issues/15)
* Removed the useless `import Foundation` from the "images" templates.  
  [Olivier Halligon](https://github.com/AliSoftware)
* Added computed property `var color: UIColor` to the color templates.  
  [Olivier Halligon](https://github.com/AliSoftware)


## 0.7.6

#### Enhancements

* Fixed build loop by changing SwiftGen to only write to the output file if the generated code is different from the file contents.  
  [Mathias Nagler](https://github.com/mathiasnagler)
  [#90](https://github.com/SwiftGen/SwiftGen/pull/90)

#### Fixes

* Fixed typos in code and descriptions: _instanciate_ -> _instantiate_. Please note that the default template used for storyboards `storyboards-default.stencil` had to be modified, so make sure to update your codebase accordingly.  
  [Pan Kolega](https://github.com/pankolega)
  [#83](https://github.com/SwiftGen/SwiftGen/pull/83)
* Fixed issue in `Rakefile` when trying to install via `rake` in a path containing `~`.  
  [Jesse Armand](https://github.com/jessearmand)
  [#88](https://github.com/SwiftGen/SwiftGen/pull/88)

## 0.7.5

#### Enhancements

* Updated stencils and unit tests to pass [SwiftLint](https://github.com/realm/SwiftLint).  
  [Adam Gask](https://github.com/AJ9)
  [#79](https://github.com/SwiftGen/SwiftGen/pull/79)
* Updated `storyboards-default.stencil` to better avoid name confusions.  
  [Olivier Halligon](https://github.com/AliSoftware)
   * Now `cases` names are suffixed with `…Scene` and `static func` are prefixed with `instantiate…` to lower the risks of a name conflict with your ViewController classes.
   * The old template is still available but has been renamed `storyboards-uppercase.stencil`
* Added support for `*.clr` files (files to store `NSColorList`'s presented in Color Picker on "Color Palettes" tab).  
  [Ilya Puchka](https://github.com/ilyapuchka)
  [#81](https://github.com/SwiftGen/SwiftGen/pull/81)

## 0.7.4

#### Enhancements

* Added View Controller Placeholders support.  
  [Viacheslav Karamov](https://github.com/vkaramov/)
  [#61](https://github.com/SwiftGen/SwiftGen/issues/61)

## 0.7.3

#### Fixes

* Restructured storyboard templates to work around an LLVM issue with nested types.  
  [Ryan Booker](https://github.com/ryanbooker)
  [#57](https://github.com/SwiftGen/SwiftGen/issues/57#issuecomment-159996671)

> Scenes and Segues are now referenced via `StoryboardScene.<Storyboard>` and `StoryboardSegue.<Storyboard>.<Segue>`

## 0.7.2

#### Enhancements

* Adding comments to generated color enums which allow you to see the color in the QuickHelp documentation.  

* The default translation of strings are now added as documentation comments to the enum cases.  
  _You can add translations to your own templates by using the `string.translation` variable_.  
  [@MrAlek](https://github.com/MrAlek)
  [#58](https://github.com/SwiftGen/SwiftGen/issues/58)
  [#60](https://github.com/SwiftGen/SwiftGen/pull/60)

#### Fixes

* Fix an issue with the colors template due to an Apple Bug when building in Release and with WMO enabled.  
  [#56](https://github.com/SwiftGen/SwiftGen/issues/56)

## 0.7.1

#### Fixes

* Fix issue with `swiftgen strings` that were using the colors templates instead of the strings template by default.  
  [@ChristopherRogers](https://github.com/ChristopherRogers)
  [#54](https://github.com/SwiftGen/SwiftGen/pull/54)

## 0.7.0

#### Enhancements

* Allow using **custom templates by name**.  
  [#42](https://github.com/SwiftGen/SwiftGen/issues/42)
  [#50](https://github.com/SwiftGen/SwiftGen/pull/50)
  * Now the `-t` flag expect a template name (defaults to `default`), and will search a matching template in `Application Support` first, then in the templates bundled with SwiftGen.  
  * You can still specify a template by path using `-p`.  
  * For more info, see [this dedicated documentation](https://github.com/SwiftGen/SwiftGen/blob/4.1.0/documentation/Templates.md).  
* You can now list all templates available (both bundled templates and custom ones) using the `swiftgen templates` command.  
  [#42](https://github.com/SwiftGen/SwiftGen/issues/42)
  [#50](https://github.com/SwiftGen/SwiftGen/pull/50)
* Add a `performSegue(_:sender:)` extension on `UIViewController` to accept a `StoryboardSegue` as parameter.  
  You can now for example call `vc.performSegue(UIStoryboard.Segue.Wizard.ShowPassword)`.  
  [#37](https://github.com/SwiftGen/SwiftGen/issues/37)

SwiftGen now comes bundled with some alternate templates, especially `colors-rawValue`, `images-allvalues` and `storyboards-lowercase`, in addition to the default templates.

#### Fixes

* Now `swiftgen storyboards` doesn't generate duplicate enum cases for identical segues (those having equal identifiers and shared custom class).  
  [@filwag](https://github.com/filwag)
  [#43](https://github.com/SwiftGen/SwiftGen/pull/43)
* Fix compilation issue for storyboards without any scene.  
  [Viacheslav Karamov](https://github.com/vkaramov/)
  [#47](https://github.com/SwiftGen/SwiftGen/issues/47)
* Propose an alternate template using lowercase names, especially for when storyboard identifiers match view controller class names.  
  [Viacheslav Karamov](https://github.com/vkaramov/)
  [#48](https://github.com/SwiftGen/SwiftGen/issues/48)
* Introduced an `image-allvalues` template that exposes the list of all images in a `static let allValues` array.  
  [Ahmed Mseddi](https://github.com/amseddi)
  & Guillaume Lagorce
  [#44](https://github.com/SwiftGen/SwiftGen/pull/44)
* Fix issue with Storyboards without any StoryboardID (all scenes being anonymous) not extending `StoryboardScene`.  
  [#36](https://github.com/SwiftGen/SwiftGen/issues/36)

## 0.6.0

### New Features: Templates

* `SwiftGen` now uses [Stencil](https://github.com/kylef/Stencil) template engine to produce the generated code.
* This means that the generate code will be easier to improve.
* This also means that **you can use your own templates** to generate code that better suits your needs and preferences, using `swiftgen … --template FILE …`.

### Fixes

* The correct type of _ViewController_ (`UIViewController`, `UINavigationController`, `UITableViewController`, …) is now correctly generated even if not a custom subclass.  
  [#40](https://github.com/SwiftGen/SwiftGen/issues/40)
* Fix issue with `.strings` files encoded in UTF8.  
  [#21](https://github.com/SwiftGen/SwiftGen/issues/21)

## 0.5.2

### New Features

* It's now possible to specify which chars should not be used when generating `case` identifiers.  
  [@Igor-Palaguta](https://github.com/Igor-Palaguta)
  [#34](https://github.com/SwiftGen/SwiftGen/pull/34)

## 0.5.1

#### Fixes

* Installing via `rake install` or `brew install` will now copy the Swift dylibs too, so that `swiftgen` installation won't depend on the location of your Xcode.app (so it'll work on every machine even if you rename your Xcode).
* Fixed links in Playground and Licence headers in source code.

## 0.5.0

#### New Features

* Migrating to [Commander](https://github.com/kylef/Commander) to parse the CLI arguments.  
  [23](https://github.com/SwiftGen/SwiftGen/issues/23)
  [#30](https://github.com/SwiftGen/SwiftGen/issues/30)
* `swiftgen` is now a single binary, and the subcommand names have changed to be more consistent.  
  [#30](https://github.com/SwiftGen/SwiftGen/issues/30)
* New `--output` option.  
  [#30](https://github.com/SwiftGen/SwiftGen/issues/30)

> You must now use the subcommands `swiftgen images`, `swiftgen strings`, `swiftgen storyboards` and `swiftgen colors`. See `swiftgen --help` for more usage info.

#### Fixes

* Fix color parsing with absent alpha.  
  [@Igor-Palaguta](https://github.com/Igor-Palaguta)
  [#28](https://github.com/SwiftGen/SwiftGen/pull/28)

## 0.4.4

* Updated Unit tests for latest Swift 2.0 & tested against Xcode 7.1
* Fix small typos in code
* Guard against empty `enums`  

## 0.4.3

* Updated for Xcode 7 Beta 6.  
  [@Dimentar](https://github.com/Dimentar)
  [#14](https://github.com/SwiftGen/SwiftGen/pull/14)

## 0.4.2

* Added `import Foundation` on top of `swiftgen-l10n` generated code.  
  [@Nick11](https://github.com/Nick11)
  [#12](https://github.com/SwiftGen/SwiftGen/pull/12)

## 0.4.1

* Updated for Xcode 7 Beta 5
* `swiftgen-storyboard` now allows to take a path to a `.storyboard` file as argument (as an alternative to give a path to a whole directory)
* The `-v` and `--version` flags are now recognized and print the executable version.

## 0.4.0

* Reorganized files into an **Xcode project** with one target per executable.  
  [#2](https://github.com/SwiftGen/SwiftGen/issues/2)
* Added **Unit Tests** (one per executable + one for common code).  
  [#2](https://github.com/SwiftGen/SwiftGen/issues/2)
* Improved `SwiftGen-L10n` parsing of format strings and placeholders.  
  [#4](https://github.com/SwiftGen/SwiftGen/issues/4)
  [#5](https://github.com/SwiftGen/SwiftGen/issues/5)
  [#6](https://github.com/SwiftGen/SwiftGen/issues/6)
* Updated `Rakefile` so that it now invokes `xcodebuild install`. You can now easily build & install all `swiftgen-xxx` executables in `/usr/local/bin` or anywhere else.
* Added a **version** string (date + sha1) to the built executables (displayed when invoked with no argument)

## 0.3.0

* Reducted the default code generated by `SwiftGenColorEnumBuilder` to avoid clobbering the `UIColor` namespace
* Changed the "namespacing `enum`" in `UIStoryboard` to a `struct` to avoid confusion with the inner enums
* The `UIStoryboard.Scene` enums now use `static func` instead of `static var` for the dedicated `ViewController` constructors ^(†)

^(†) _because it feels more explicit that calling a function like `UIStoryboard.Scene.Wizard.validatePasswordViewController()` will actually **instantiate** a new `ViewController`, rather than returning an existing one._

## 0.2.0

* Added `Segues` enums to `UIStoryboard` to be able to access their identifiers easily.  
  [@esttorhe](https://github.com/esttorhe)
  [#8](https://github.com/SwiftGen/SwiftGen/pull/8)
* Added this very `CHANGELOG.md`

## 0.1.0

Considered to be the first cleaned-up version, far from finished but really usable with clean code.

* Cleaner README
* Namespace the generated `enums` in an outer `enum` to avoid clobbering the `UIStoryboard` namespace

## 0.0.4

* Introducing `SwiftGenColorEnumBuilder`
* `swiftgen-colors` CLI
* Added ability to choose indentation

## 0.0.3

* Introducing `SwiftGenL10nEnumBuilder`
* `swiftgen-l10n` CLI
* Started playing with `UIColor` enums in the playground

## 0.0.2

* Introducing `SwiftGenStoryboardEnumBuilder` class
* `swiftgen-storyboard` CLI

## 0.0.1

Initial version:

* Mostly testing stuff in a playground
* Introducing `SwiftGenAssetsEnumBuilder` class
* `swiftgen-assets` CLI<|MERGE_RESOLUTION|>--- conflicted
+++ resolved
@@ -10,19 +10,16 @@
 
 ### New Features
 
-<<<<<<< HEAD
-* Colors: the XML parser now accepts a `colorFormat` option, used to change the color format. The default equals `rgba`.  
-  [@kevinstier](https://github.com/kevinstier)
-  [#562](https://github.com/SwiftGen/SwiftGen/issues/562)
-  [#768](https://github.com/SwiftGen/SwiftGen/pull/768)
-=======
 * The built-in templates will now correctly handle Swift Package Manager resources, using `Bundle.module` if it's available. As before, you can override the used `Bundle` using the `bundle` or `lookupFunction` template parameters.  
   [Arnaud Dorgans](https://github.com/arnauddorgans)
   [#763](https://github.com/SwiftGen/SwiftGen/pull/763)
 * Added `config generate-xcfilelist` subcommand to generate input and output `xcfilelist`s based on your configuration file. These files should then be used in an Xcode build step that executes `swiftgen config run`. Don't forget to regenerate the file lists after adding/removing resources in your project in a way that might impact them.  
   [@CraigSiemens](https://github.com/CraigSiemens)
   [#441](https://github.com/SwiftGen/SwiftGen/issues/441)
->>>>>>> 91d95c0e
+* Colors: the XML parser now accepts a `colorFormat` option, used to change the color format. The default equals `rgba`.  
+  [@kevinstier](https://github.com/kevinstier)
+  [#562](https://github.com/SwiftGen/SwiftGen/issues/562)
+  [#768](https://github.com/SwiftGen/SwiftGen/pull/768)
 
 ### Bug Fixes
 
