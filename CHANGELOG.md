# SwiftGen CHANGELOG

---

## Develop

### Breaking Changes

_None_

### New Features

_None_

### Bug Fixes

* Colors: Fix an issue where the `public` access modifier was not being added correctly in the `literals-swift3` and `literals-swift4` templates when the `publicAccess` parameter was specified. Also remove some uneccessary `public` access modifiers from the `swift3` and `swift4` templates.  
  [Isaac Halvorson](https://github.com/hisaac)
  [#549](https://github.com/SwiftGen/SwiftGen/pull/549)

### Internal Changes

* Resolve path if the binary is a symbolic link in order to find bundled templates.  
  [Liquidsoul](https://github.com/liquidsoul)
  [#559](https://github.com/SwiftGen/SwiftGen/issues/559)

## 6.0.2

### Changes in other SwiftGen modules

* [StencilSwiftKit 2.7.1](https://github.com/SwiftGen/StencilSwiftKit/blob/2.7.1/CHANGELOG.md)
* [Stencil 0.13.1](https://github.com/kylef/Stencil/blob/0.13.1/CHANGELOG.md)

### Bug Fixes

* Strings: rolled back the changes in #503, to ensure `%%` is correctly unescaped.  
  [David Jennes](https://github.com/djbe)
  [#542](https://github.com/SwiftGen/SwiftGen/pull/542)
* Strings: generate the correct types for `%c` and `%p`.  
  [David Jennes](https://github.com/djbe)
  [#543](https://github.com/SwiftGen/SwiftGen/pull/543)
* SPM/Mint: SwiftGen now provides correct version information, instead of "0.0".  
  [David Jennes](https://github.com/djbe)
  [#544](https://github.com/SwiftGen/SwiftGen/pull/544)

## 6.0.1

### Changes in other SwiftGen modules

* [StencilSwiftKit 2.7.1](https://github.com/SwiftGen/StencilSwiftKit/blob/2.7.1/CHANGELOG.md)
* [Stencil 0.13.1](https://github.com/kylef/Stencil/blob/0.13.1/CHANGELOG.md)

### Bug Fixes

* IB: Fix missing `import AppKit`/`import UIKit` in some rare cases.  
  [David Jennes](https://github.com/djbe)
  [#515](https://github.com/SwiftGen/SwiftGen/issues/515)
  [#519](https://github.com/SwiftGen/SwiftGen/pull/519)
* IB: Fix issue with segues-swift4 template when compiled with Swift 4.2 on macOS.  
  [Olivier Halligon](https://github.com/AliSoftware)
  [#515](https://github.com/SwiftGen/SwiftGen/issues/515)
  [#518](https://github.com/SwiftGen/SwiftGen/pull/518)
* SPM/Mint: Update the Stencil version to 0.13.1.  
  [David Jennes](https://github.com/djbe)
  [#527](https://github.com/SwiftGen/SwiftGen/pull/527)
* Ensure the `templates` subcommand properly works with the deprecated `storyboards` subcommand.  
  [David Jennes](https://github.com/djbe)
  [#525](https://github.com/SwiftGen/SwiftGen/issues/525)
  [#530](https://github.com/SwiftGen/SwiftGen/pull/530)
* Ensure configuration file errors show as red in Xcode.  
  [Olivier Halligon](https://github.com/AliSoftware)
  [#516](https://github.com/SwiftGen/SwiftGen/issues/516)
  [#533](https://github.com/SwiftGen/SwiftGen/pull/533)
* Strings: Ensure the parser correctly handles keys ending with a `.` and empty key components.  
  [David Jennes](https://github.com/djbe)
  [#528](https://github.com/SwiftGen/SwiftGen/issues/528)
  [#531](https://github.com/SwiftGen/SwiftGen/pull/531)

### Internal Changes

* Integrated Danger to help on contributions by giving automatic feedback.  
  [Olivier Halligon](https://github.com/AliSoftware)
  [#520](https://github.com/SwiftGen/SwiftGen/issues/520)
  [#524](https://github.com/SwiftGen/SwiftGen/issues/524)

## 6.0.0

⚠️ This major version is a big milestone in which a lot of refactoring and cleaning has been done. Many features added over previous releases have been reworked and unified, while also preparing SwiftGen for future additions. This means that you'll need to adapt your configuration files (or command line invocations) and custom templates to work with this new major version.

Read the [SwiftGen 6.0 Migration Guide](Documentation/MigrationGuide.md#swiftgen-60-migration-guide) for a list of changes you'll need to apply.

### Changes in other SwiftGen modules

* [StencilSwiftKit 2.7.0](https://github.com/SwiftGen/StencilSwiftKit/blob/2.7.0/CHANGELOG.md)
* [Stencil 0.13.1](https://github.com/kylef/Stencil/blob/0.13.1/CHANGELOG.md)

### Breaking Changes

* Don't normalize string keys while parsing, let all transformation be done on template side. This makes the developer responsible to keep the language file organized, duplications won't be removed.  
  [Diego Chohfi](https://github.com/dchohfi)
  [#257](https://github.com/SwiftGen/SwiftGen/issues/257)
* Remove Swift 2 support.  
  [David Jennes](https://github.com/djbe)
  [#420](https://github.com/SwiftGen/SwiftGen/pull/420)
* Renamed the `storyboards` command to `ib`, to better reflect it's purpose. An alias for `storyboards` still exists, but it will be removed at some point.  
  [David Jennes](https://github.com/djbe)
  [#423](https://github.com/SwiftGen/SwiftGen/pull/423)
* XCAssets: the generated templates won't namespace groups by default anymore, use the `forceProvidesNamespaces` flag to enable this behaviour again.  
  [jechris](https://github.com/pjechris)
  [#453](https://github.com/SwiftGen/SwiftGen/issues/453)
* XCAssets: the templates won't generate any all-values accessors anymore by default. Use the `allValues` flag to enable this behaviour again. Note: this replaces the old `noAllValues` flag (with an inverse behaviour).  
  [David Jennes](https://github.com/djbe)
  [#480](https://github.com/SwiftGen/SwiftGen/pull/480)
* XCAssets: Dropped the deprecated `allValues` constant, use the type specific constants such as `allColors`, `allDataItems` and `allImages`. The default value of `imageAlias` has also been changed from `Image` to `AssetImageTypeAlias`, to be consistent with the other types.  
  [David Jennes](https://github.com/djbe)
  [#482](https://github.com/SwiftGen/SwiftGen/pull/482)
* Interface Builder: split up the storyboards template into 2 parts, one for scenes and one for segues.  
  [David Jennes](https://github.com/djbe)
  [#419](https://github.com/SwiftGen/SwiftGen/pull/419)

### New Features

* Add ability to list all custom fonts and register them using `FontFamily.registerAllCustomFonts`.  
  [Olivier Halligon](https://github.com/AliSoftware)
  [#394](https://github.com/SwiftGen/SwiftGen/issues/394)
* Add support for Swift Package Manager and Mint.  
  [Yonas Kolb](https://github.com/yonaskolb)
  [#411](https://github.com/SwiftGen/SwiftGen/pull/411)
* The `swiftgen.yml` config file now accepts multiple outputs for each command, allowing you to generate multiple outputs from the same files and content. This also means that the `output` parameter is now deprecated, in favour of the `outputs` parameter, and it may be removed in a future version of SwiftGen. Similarly, the `paths` parameter has been renamed to `inputs` for consistency. You can always use `swiftgen config lint` to validate your configuration file.  
  [David Jennes](https://github.com/djbe)
  [#424](https://github.com/SwiftGen/SwiftGen/pull/424)
  [#510](https://github.com/SwiftGen/SwiftGen/pull/510)
* Use `swiftlint:disable all` in generated files to avoid interference with SwiftLint rules custom to the host project.  
  [Frederick Pietschmann](https://github.com/fredpi)
  [David Jennes](https://github.com/djbe)
  [#409](https://github.com/SwiftGen/SwiftGen/issues/409)
  [#506](https://github.com/SwiftGen/SwiftGen/issues/506)
* XCAssets: Added support for `NSDataAssets`.  
  [Oliver Jones](https://github.com/orj)
  [#444](https://github.com/SwiftGen/SwiftGen/issues/444)
* Organised the generated code in sections for better readability, with all generated constants at the top of the file.  
  [David Jennes](https://github.com/djbe)
  [Olivier Halligon](https://github.com/AliSoftware)
  [#456](https://github.com/SwiftGen/SwiftGen/pull/456)
  [#481](https://github.com/SwiftGen/SwiftGen/pull/481)
* Added support for JSON, Plist and YAML files using the `swiftgen json`, `swiftgen plist` and `swiftgen yaml` commands. The parsed contexts and the generated files for each command have been kept quite similar, for easier switching between file formats.  
  [John T McIntosh](https://github.com/johntmcintosh)
  [Toshihiro Suzuki](https://github.com/toshi0383)
  [Peter Livesey](https://github.com/plivesey)
  [David Jennes](https://github.com/djbe)
  [#379](https://github.com/SwiftGen/SwiftGen/pull/379)
  [#359](https://github.com/SwiftGen/SwiftGen/issues/359)
  [#288](https://github.com/SwiftGen/SwiftGen/pull/288)
  [#188](https://github.com/SwiftGen/SwiftGen/pull/188)
<<<<<<< HEAD
* Adds support for generating code from Core Data models.  
  [Grant Butler](https://github.com/grantjbutler)
  [#455](https://github.com/SwiftGen/SwiftGen/pull/455)
=======
  [#493](https://github.com/SwiftGen/SwiftGen/pull/493)
  [#504](https://github.com/SwiftGen/SwiftGen/pull/504)
* Updated the playgrounds with the new `json`, `plist` and `yaml` commands, and updated the other pages to reflect the template changes.  
  [David Jennes](https://github.com/djbe)
  [#495](https://github.com/SwiftGen/SwiftGen/pull/495)
* We're deprecating the old `--template` CLI option in favor of `--templateName`, to better match the naming of the other options and the configuration file. The old `--template` option will remain until the next major version.  
  [David Jennes](https://github.com/djbe)
  [#509](https://github.com/SwiftGen/SwiftGen/pull/509)

### Bug Fixes

* Fix memory leak in generated code for Fonts.  
  [Olivier Halligon](https://github.com/AliSoftware)
  [#394](https://github.com/SwiftGen/SwiftGen/issues/394)
* Interface Builder: ensure the templates handle `GLKViewController`, `AVPlayerViewController` and `NSPageController` correctly.  
  [David Jennes](https://github.com/djbe)
  [#404](https://github.com/SwiftGen/SwiftGen/issues/404)
  [#414](https://github.com/SwiftGen/SwiftGen/pull/414)
* Interface Builder: ensure the parser can handle files with and without "trait variations".  
  [David Jennes](https://github.com/djbe)
  [#367](https://github.com/SwiftGen/SwiftGen/issues/367)
  [#429](https://github.com/SwiftGen/SwiftGen/pull/429)
* Restrict `SceneType` and `InitialSceneType` to UIViewController when not targeting AppKit. When targeting AppKit, remove superfluous `Any`.  
  [Darron Schall](https://github.com/darronschall)
  [#463](https://github.com/SwiftGen/SwiftGen/issues/463)
  [#464](https://github.com/SwiftGen/SwiftGen/pull/464)
* Fonts: disable a warning in generated font files for projects with `conditional_returns_on_newlines` SwiftLint rule enabled.  
  [Ryan Davies](https://github.com/iotize)
  [#436](https://github.com/SwiftGen/SwiftGen/issues/436)
  [#465](https://github.com/SwiftGen/SwiftGen/pull/465)
* Interface Builder: the parser and templates now handle the "Inherit module from target" setting.  
  [David Jennes](https://github.com/djbe)
  [#435](https://github.com/SwiftGen/SwiftGen/issues/435)
  [#485](https://github.com/SwiftGen/SwiftGen/pull/485)
* Strings: the parser now correctly handles formats such as `% d` and `%#x`.  
  [David Jennes](https://github.com/djbe)
  [#502](https://github.com/SwiftGen/SwiftGen/pull/502)
* Strings: ensure strings without arguments are not processed using `String(format:)`.  
  [David Jennes](https://github.com/djbe)
  [#503](https://github.com/SwiftGen/SwiftGen/pull/503)
>>>>>>> 4fdd2a4c

### Internal Changes

* Migrated to CircleCI 2.0.  
  [David Jennes](https://github.com/djbe)
  [#403](https://github.com/SwiftGen/SwiftGen/pull/403)
* Switched to using SwiftLint via CocoaPods instead of our own install scripts.  
  [David Jennes](https://github.com/djbe)
  [#401](https://github.com/SwiftGen/SwiftGen/pull/401)
* Enabled some extra SwiftLint rules for better code consistency.  
  [David Jennes](https://github.com/djbe)
  [#402](https://github.com/SwiftGen/SwiftGen/pull/402)
  [#476](https://github.com/SwiftGen/SwiftGen/pull/476)
* Updated to latest Xcode (10.0.0) and Swift 4.2.  
  [David Jennes](https://github.com/djbe)
  [#415](https://github.com/SwiftGen/SwiftGen/pull/415)
  [#498](https://github.com/SwiftGen/SwiftGen/pull/498)
* Update to Stencil 0.13.0, and use some of it's new filters in our templates.  
  [David Jennes](https://github.com/djbe)
  [#416](https://github.com/SwiftGen/SwiftGen/pull/416)
  [#475](https://github.com/SwiftGen/SwiftGen/pull/475)
  [#498](https://github.com/SwiftGen/SwiftGen/pull/498)
* Store testing contexts as YAML files instead of PLISTs.  
  [David Jennes](https://github.com/djbe)
  [#418](https://github.com/SwiftGen/SwiftGen/pull/418)
  [#461](https://github.com/SwiftGen/SwiftGen/pull/461)
* Refactor the parsers as they're getting more complex.  
  [David Jennes](https://github.com/djbe)
  [#417](https://github.com/SwiftGen/SwiftGen/pull/417)
  [#422](https://github.com/SwiftGen/SwiftGen/pull/422)
* Disabled a SwiftLint rule for function parameter count.  
  [Oleg Gorbatchev](https://github.com/gorbat-o)
  [#428](https://github.com/SwiftGen/SwiftGen/pull/428)
* Fix missing link in the README.  
  [Takeshi Fujiki](https://github.com/takecian)
  [#459](https://github.com/SwiftGen/SwiftGen/issues/459)

## 5.3.0

### Changes in other SwiftGen modules

* [StencilSwiftKit 2.4.0](https://github.com/SwiftGen/StencilSwiftKit/blob/2.4.0/CHANGELOG.md)
* [Stencil 0.10.1](https://github.com/kylef/Stencil/blob/0.10.1/CHANGELOG.md)

### New Features

* XCAssets: exposed getter for image name string.  
  [Abbey Jackson](https://github.com/abbeyjackson)
  [SwiftGen/templates#85](https://github.com/SwiftGen/templates/pull/85)
* XCAssets: exposed getter for color name string.  
  [Stephan Diederich](https://github.com/diederich)
  [SwiftGen/templates#87](https://github.com/SwiftGen/templates/pull/87)
* Allows to set all properties as `public` by using `--param publicAccess` on all templates.  
  [Olivier Halligon](https://github.com/AliSoftware)
  [SwiftGen/templates#84](https://github.com/SwiftGen/templates/pull/84)
  [Txai Wieser](https://github.com/txaiwieser)
  [SwiftGen/templates#81](https://github.com/SwiftGen/templates/pull/81)

### Internal Changes

* Merged the `SwiftGenKit` and `templates` repositories back into this repository for easier development and maintenance.  
  [David Jennes](https://github.com/djbe)
  [#356](https://github.com/SwiftGen/SwiftGen/pull/356)

## 5.2.1

### Bug Fixes

* Fix SwiftGen no longer working using CLI parameters (instead of config file).  
  [David Jennes](https://github.com/djbe)
  [#347](https://github.com/SwiftGen/SwiftGen/pull/347)
* Errors now properly exit with a non-zero exit code.  
  [Olivier Halligon](https://github.com/AliSoftware)
  [#348](https://github.com/SwiftGen/SwiftGen/pull/348)
* `swiftgen --help` prints the full help back again
  (and not just the help of the default `config run` subcommand).  
  [Olivier Halligon](https://github.com/AliSoftware)
  [#349](https://github.com/SwiftGen/SwiftGen/pull/349)

## 5.2.0

### Changes in other SwiftGen modules

* [SwiftGenKit 2.1.1](https://github.com/SwiftGen/SwiftGenKit/blob/2.1.1/CHANGELOG.md)
* [StencilSwiftKit 2.3.0](https://github.com/SwiftGen/StencilSwiftKit/blob/2.3.0/CHANGELOG.md)
* [templates 2.2.0](https://github.com/SwiftGen/templates/blob/2.2.0/CHANGELOG.md)

### New Features

* You can now use a `swiftgen.yml` file to configure SwiftGen! 🎉  
  Read more about it [in the dedicated documentation](Documentation/ConfigFile.md).  
  [Olivier Halligon](https://github.com/AliSoftware)
  [#337](https://github.com/SwiftGen/SwiftGen/pull/337)
* Storyboards: Added a new `ignoreTargetModule` parameter if you're using storyboards in multiple targets, to avoid issues with the generated code.  
  [Julien Quéré](https://github.com/juli1quere)
  [SwiftGen/templates#36](https://github.com/SwiftGen/templates/pull/36)

### Bug Fixes

* Fixes an issue in High Sierra where the output of the processed Catalog Entries was not ordered alphabetically.  
  [Yusuke Kuroiwa](https://github.com/wakinchan)
  [Francisco Diaz](https://github.com/fdiaz)
  [SwiftGen/SwiftGenKit#57](https://github.com/SwiftGen/SwiftGenKit/pull/57)
* Fonts: fix code which checks if a font is already registered.  
  [Vladimir Burdukov](https://github.com/chipp)
  [SwiftGen/templates#77](https://github.com/SwiftGen/templates/pull/77)
* SwiftLint rules: Disabled the `superfluous_disable_command` rule
  for all `swiftlint:disable` exceptions in all templates.  
  [Olivier Halligon](https://github.com/AliSoftware)
  [SwiftGen/SwiftGen#334](https://github.com/SwiftGen/SwiftGen/issues/334)
  [SwiftGen/templates#83](https://github.com/SwiftGen/templates/pull/83)
* When installing SwiftGen via CocoaPods, the unneeded `file.zip` is not kept in `Pods/SwiftGen/` anymore _(freeing ~5MB on each install of SwiftGen made via CocoaPods!)_.  
  [Olivier Halligon](https://github.com/AliSoftware)
  [#342](https://github.com/SwiftGen/SwiftGen/pull/342)

## 5.1.2

### Internal Changes

* Allows the SwiftGen source code to be built with Xcode 9.
  This also has the nice side-effect of making the homebrew installation of SwiftGen also available for macOS 10.13.  
  [Olivier Halligon](https://github.com/AliSoftware)
  [David Jennes](https://github.com/djbe)
  [#330](https://github.com/SwiftGen/SwiftGen/issues/330)
  [SwiftGen/Eve#10](https://github.com/SwiftGen/Eve/pull/10)

## 5.1.1

### Changes in other SwiftGen modules

* [templates 2.1.1](https://github.com/SwiftGen/templates/blob/2.1.1/CHANGELOG.md)

### Bug Fixes

* XCAssets: fixed some compatibility issues with the swift 3 template on Xcode 8, and with other templates.  
  [David Jennes](https://github.com/djbe)
  [SwiftGen/templates#76](https://github.com/SwiftGen/templates/pull/76)

## 5.1.0

### Changes in other SwiftGen modules

* [SwiftGenKit 2.1.0](https://github.com/SwiftGen/SwiftGenKit/blob/2.1.0/CHANGELOG.md)
* [StencilSwiftKit 2.1.0](https://github.com/SwiftGen/StencilSwiftKit/blob/2.1.0/CHANGELOG.md)
* [templates 2.1.0](https://github.com/SwiftGen/templates/blob/2.1.0/CHANGELOG.md)

### New Features

* Added Swift 4 templates. Use `-t swift4` or whatever variant you want to use
  (see `swiftgen templates list` for the available names).  
  [David Jennes](https://github.com/djbe)
  [SwiftGen/templates/#67](https://github.com/SwiftGen/templates/pull/67)
* XCAssets: Added support for named colors. When using `swiftgen xcassets` the bundled templates
  will now also include colors found in the Asset Catalog in addition to the images.  
  [David Jennes](https://github.com/djbe)
  [SwiftGen/templates/#68](https://github.com/SwiftGen/templates/pull/68)
* Fonts: the path to fonts will now default to just the font filename, but you can disable
  this behaviour by enabling the `preservePath` parameter.  
  [David Jennes](https://github.com/djbe)
  [SwiftGen/templates/#71](https://github.com/SwiftGen/templates/pull/71)
* Colors: new template that uses `#colorLiteral`s.  
  Use `swiftgen colors -t literals-swift3` / `swiftgen colors -t literals-swift4` to use them.  
  [David Jennes](https://github.com/djbe)
  [SwiftGen/templates/#72](https://github.com/SwiftGen/templates/pull/72)

## 5.0.0

⚠️ This major version is a big milestone in which a lot of refactoring and cleaning has been done. Many features added over previous releases have been reworked and unified, while also preparing SwiftGen for future additions. This means that you'll need to adapt your command line invocations and custom templates to work with this new major version.

Read the [SwiftGen 5.0 Migration Guide](Documentation/MigrationGuide.md#swiftgen-50-migration-guide) for a list of changes you'll need to apply.

### Changes in other SwiftGen modules

* [SwiftGenKit 2.0.0](https://github.com/SwiftGen/SwiftGenKit/blob/2.0.0/CHANGELOG.md)
* [StencilSwiftKit 2.0.0](https://github.com/SwiftGen/StencilSwiftKit/blob/2.0.0/CHANGELOG.md)
* [Stencil 0.9.0](https://github.com/kylef/Stencil/blob/0.9.0/CHANGELOG.md)
* [templates 2.0.0](https://github.com/SwiftGen/templates/blob/2.0.0/CHANGELOG.md)

### Breaking Changes

* Removed deprecated CLI options. Please consult the migration guide should you still use them.  
  [David Jennes](https://github.com/djbe)
  [#301](https://github.com/SwiftGen/SwiftGen/issues/301)
* Disable default value for named template option and ensure that there is a template option.  
  [Liquidsoul](https://github.com/liquidsoul)
  [#283](https://github.com/SwiftGen/SwiftGen/issues/283)
* Templates are now grouped by subcommand on the filesystem. This is only important if you had custom templates in the `Application Support` directory. To migrate your templates, place them in a subfolder with the name of the subcommand, and remove the prefix of the template filename.  
  [David Jennes](https://github.com/djbe)
  [#304](https://github.com/SwiftGen/SwiftGen/issues/304)
* The `images` command has been renamed to `xcassets` to better reflect its functionality.  
  [Olivier Halligon](https://github.com/AliSoftware)
  [#317](https://github.com/SwiftGen/SwiftGen/issues/317)

#### Notable breaking changes from other SwiftGen repositories

* Many deprecated templates have been removed (or merged), and others have been renamed to reflect new behaviours. Please check the [templates migration guide](Documentation/templates/MigrationGuide.md#deprecated-templates-in-20-swiftgen-50) for more information.  
  [David Jennes](https://github.com/djbe)
  [SwiftGen/templates#47](https://github.com/SwiftGen/templates/issues/47)
* There have been some breaking changes in the generated code for storyboards. Please check the [templates migration guide](Documentation/templates/MigrationGuide.md#deprecated-templates-in-20-swiftgen-50) for more information, where we also provide a compatibility template.  
  [Olivier Halligon](https://github.com/AliSoftware)
  [SwiftGen/templates#65](https://github.com/SwiftGen/templates/issues/65)
* Removed deprecated template context variables, and restructured many others. Please check the [SwiftGenKit migration guide](Documentation/SwiftGenKit%20Contexts/MigrationGuide.md#swiftgenkit-20-swiftgen-50) for more information.  
  [David Jennes](https://github.com/djbe)
  [SwiftGen/SwiftGenKit#5](https://github.com/SwiftGen/SwiftGenKit/issues/5)
* Some filters have been removed in favour of Stencil's built in versions, and other filters have been updated to accept parameters. Please consult the [StencilSwiftKit migration guide](https://github.com/SwiftGen/StencilSwiftKit/blob/master/Documentation/MigrationGuide.md#stencilswiftkit-20-swiftgen-50) for more information.  
  [David Jennes](https://github.com/djbe)
  [SwiftGen/StencilSwiftKit#5](https://github.com/SwiftGen/StencilSwiftKit/issues/5)
  [SwiftGen/StencilSwiftKit#6](https://github.com/SwiftGen/StencilSwiftKit/issues/6)

### New Features

* Colors and strings commands now accept multiple input files. With these 2 additions, all swiftgen generator commands are able to handle multiple input files.  
  [David Jennes](https://github.com/djbe)
  [#313](https://github.com/SwiftGen/SwiftGen/issues/313)
  [SwiftGen/SwiftGenKit#40](https://github.com/SwiftGen/SwiftGenKit/issues/40)
  [SwiftGen/SwiftGenKit#41](https://github.com/SwiftGen/SwiftGenKit/issues/41)

### Internal Changes

* Improved installation instructions in the README.  
  [Olivier Halligon](https://github.com/AliSoftware)
  [#303](https://github.com/SwiftGen/SwiftGen/issues/303)

#### Notable internal changes from other SwiftGen repositories

* Switch back from `actool` to an internal parser to fix numerous issues with the former. This fixes issues a few people encountered when using asset catalogs that contained some of the less common set types.  
  [David Jennes](https://github.com/djbe)
  [#228](https://github.com/SwiftGen/SwiftGen/issues/228)
  [SwiftGen/SwiftGenKit#43](https://github.com/SwiftGen/SwiftGenKit/issues/43)

## 4.2.1

### Changes in other SwiftGen modules

* [SwiftGenKit 1.1.0](https://github.com/SwiftGen/SwiftGenKit/blob/1.1.0/CHANGELOG.md)
* [StencilSwiftKit 1.0.2](https://github.com/SwiftGen/StencilSwiftKit/blob/1.0.2/CHANGELOG.md)
* [Stencil 0.9.0](https://github.com/kylef/Stencil/blob/0.9.0/CHANGELOG.md)
* [templates 1.1.0](https://github.com/SwiftGen/templates/blob/1.1.0/CHANGELOG.md)

### Bug Fixes

* Fix a bug in which the version of SwiftGen was reported as `v0.0` by `swiftgen --version`.  
  [Olivier Halligon](https://github.com/AliSoftware)

### Internal Changes

* Update StencilGenKit to 1.0.2 and update Circle CI to Xcode 8.3.  
  [Diogo Tridapalli](https://github.com/diogot)
  [#295](https://github.com/SwiftGen/SwiftGen/issues/295)
* Switch from Travis CI to Circle CI, clean up the Rakefile in the process.  
  [David Jennes](https://github.com/djbe)
  [Olivier Halligon](https://github.com/AliSoftware)
  [#269](https://github.com/SwiftGen/SwiftGen/pull/269)
* Fix remaining enum names not Swift 3 compliant.  
  [Liquidsoul](https://github.com/liquidsoul)
  [#297](https://github.com/SwiftGen/SwiftGen/issues/297)
* Added the `CONTRIBUTING.md` file to help new contributors.  
  [Olivier Halligon](https://github.com/AliSoftware)
  [Cihat Gündüz](https://github.com/Dschee)
  [#149](https://github.com/SwiftGen/SwiftGen/pull/149)
  [#298](https://github.com/SwiftGen/SwiftGen/pull/298)

## 4.2.0

### Changes in other SwiftGen modules

* [SwiftGenKit 1.0.1](https://github.com/SwiftGen/SwiftGenKit/blob/1.0.1/CHANGELOG.md)
* [StencilSwiftKit 1.0.0](https://github.com/SwiftGen/StencilSwiftKit/blob/1.0.0/CHANGELOG.md)
* [Stencil 0.8.0](https://github.com/kylef/Stencil/blob/0.8.0/CHANGELOG.md)
* [templates 1.0.0](https://github.com/SwiftGen/templates/blob/1.0.0/CHANGELOG.md)

### New Features

* You can now pass custom parameters to your templates using the `--param X=Y` syntax.  
  [@djbe](https://github.com/djbe)
  [#265](https://github.com/SwiftGen/SwiftGen/pull/265/commits/3a7971ccbf16c41f0b2341e71b8a1ffbcabebecf)
  * This command-line option can be repeated at will and used to pass structured custom parameters (e.g. `--param tabs=2 --param foo.bar=1 --param foo.baz=2`).  
  * You can then use them in your templates using e.g. `{{param.tabs}}`, `{{param.foo.bar}}` & `{{param.foo.baz}}`.  
* Templates can now access environment variables via the `env` key of the Stencil context (e.g. `{{env.USER}}`, `{{env.LANG}}`).  
  [@djbe](https://github.com/djbe)
  [#265](https://github.com/SwiftGen/SwiftGen/pull/265/commits/3a7971ccbf16c41f0b2341e71b8a1ffbcabebecf)
  * This is especially useful when integrating SwiftGen as a Script Build Phase in your Xcode project as you can then access Xcode Build Settings exposed as
  environment variables by Xcode, e.g. `{{env.PRODUCT_MODULE_NAME}}`.  

#### Notable new features from other SwiftGen repositories

* Use an explicit bundle parameter to support frameworks for all templates.  
  [@NachoSoto](https://github.com/NachoSoto)
  [@djbe](https://github.com/djbe)
  [#255](https://github.com/SwiftGen/SwiftGen/pull/255)
  [SwiftGen/templates#17](https://github.com/SwiftGen/templates/pull/17)

### Deprecations

In preparation for an upcoming cleanup of SwiftGen to remove some legacy code as well as Stencil old variables, tags and filters, and change the default templates to Swift 3, **some things are being deprecated and will be removed in the next major version 5.0**.

As a result, if you wrote custom templates, you should already prepare for the upcoming 5.0 by migrating your templates to use the new variables (already avaiable in SwiftGen 4.2 / SwiftGenKit 1.0).

See [#244](https://github.com/SwiftGen/SwiftGen/issues/244) and [the Migration Guide](Documentation/MigrationGuide.md) for a list of deprecations and their replacements.

### Bug Fixes

#### Notable bug fixes from other SwiftGen repositories

* Storyboards templates won't `import` your app module anymore,
  removing that annoying warning.  
  [@djbe](https://github.com/djbe)
  [SwiftGen/templates#19](https://github.com/SwiftGen/templates/pull/19)

### Internal changes

* SwiftGen has migrated to [its own GitHub organization](https://github.com/SwiftGen/SwiftGen) 🎉.  
* SwiftGen has been split in multiple repositories and separate modules.  
  [@AliSoftware](https://github.com/AliSoftware)
  [@djbe](https://github.com/djbe)
  [#240](https://github.com/SwiftGen/SwiftGen/issues/240)
  [#265](https://github.com/SwiftGen/SwiftGen/pull/265)
  * The present [SwiftGen](https://github.com/SwiftGen/SwiftGen) is the CLI parsing. It is in charge of calling the frameworks, feeding them appropriate parameters according to the command line arguments.
  * [SwiftGenKit](https://github.com/SwiftGen/SwiftGenKit) is the framework responsible for parsing your assets/resources and turning them into a structured representation compatible with `Stencil` templates.
  * [StencilSwiftKit](https://github.com/SwiftGen/StencilSwiftKit) is a framework adding some extensions to the template engine [Stencil](https://github.com/kylef/Stencil) used by SwiftGen. It adds some tags and filters as well as convenience methods shared both by SwiftGen itself and by [Sourcery](https://github.com/krzysztofzablocki/Sourcery).
  * The SwiftGen templates has been moved into [a dedicated templates repo](https://github.com/SwiftGen/templates) so they can evolve and be unit-tested separately of SwiftGen.

Note: The next minor version will focus on bringing more documentation for all this new structure and improve ease of future contributions.

## 4.1.0

### New Features

* Added a script reference to simplify and automate localization of existing non localized project.  
  [HuguesBR](https://github.com/HuguesBR)
* Added a `storyboards-osx-swift3` template.  
  [Felix Lisczyk](https://github.com/FelixII)
  [#225](https://github.com/SwiftGen/SwiftGen/pull/225)
* Added a `strings-no-comments-swift3` template that does not include the
  default translation of each key.  
  [Loïs Di Qual](https://github.com/ldiqual)
  [#222](https://github.com/SwiftGen/SwiftGen/issues/222)
* Images: new dot-syntax template, use `dot-syntax-swift3` or `dot-syntax` (for
  Swift 2.3).  
  [David Jennes](https://github.com/djbe)
  [#206](https://github.com/SwiftGen/SwiftGen/pull/206)
* Reworked the "dot-syntax" and "structured" templates to use the new `macro`
  and `call` tags, which greatly simplifies the templates, and also removes the
  limitation of 5-level deep structures.  
  [David Jennes](https://github.com/djbe)
  [#237](https://github.com/SwiftGen/SwiftGen/pull/237)
* Storyboards: automatically detect the correct modules that need to be
  imported. The `--import` option has therefore been deprecated, as well as the
  `extraImports` template variable. Instead use the the new `modules` variable,
   which offers the same functionality.  
  [David Jennes](https://github.com/djbe)
  [#243](https://github.com/SwiftGen/SwiftGen/pull/243)
* Support multiple input paths for some commands.  
  [David Jennes](https://github.com/djbe)
  [#213](https://github.com/SwiftGen/SwiftGen/pull/213)
  * `fonts` accepts multiple input directories, all found fonts will be added
    to the `families` template variable.
  * `images` now supports multiple asset catalogs as input. Templates can now
    use the `catalogs` variable to access each individual catalog.
  * `storyboards` accepts multiple paths (to folders or `storyboard` files).
    All found storyboards will be available in the `storyboards` template
    variable.

### Bug Fixes

* Strings: fix issue with `dot-syntax-swift3` where function definitions were
  not Swift 3 guidelines compliant.  
  [David Jennes](https://github.com/djbe)
  [#241](https://github.com/SwiftGen/SwiftGen/issues/241)
  [#247](https://github.com/SwiftGen/SwiftGen/pull/247)
* Snake cased keys with uppercase letters are correctly camel cased again.  
  [Cihat Gündüz](https://github.com/Dschee)
  [#226](https://github.com/SwiftGen/SwiftGen/issues/226)
  [#233](https://github.com/SwiftGen/SwiftGen/pull/233)

### Internal changes

* Better error handling in the `colors` command.  
  [David Jennes](https://github.com/djbe)
  [#227](https://github.com/SwiftGen/SwiftGen/pull/227)
* Stencil: added two new tags `macro` and `call`, see the
  [documentation](documentation/Templates.md). for in depth explanations on how
  to use them.  
  [David Jennes](https://github.com/djbe)
  [#237](https://github.com/SwiftGen/SwiftGen/pull/237)
* SwiftLint: Remove `switch_case_on_newline` warning for generated color file.  
  [Mickael Titeca](https://github.com/MickaCapi)
  [#239](https://github.com/SwiftGen/SwiftGen/pull/239)
* Stencil: better string filter testing and fixed a small issue with
  `lowerFirstWord`.  
  [David Jennes](https://github.com/djbe)
  [#245](https://github.com/SwiftGen/SwiftGen/pull/245)

## 4.0.1

### Bug Fixes

* Escape newlines again in .strings file keys.  
  [ChristopherRogers](https://github.com/ChristopherRogers)
  [#208](https://github.com/SwiftGen/SwiftGen/pull/208)
* Fix broken `import` option added in 4.0.0.  
  [David Jennes](https://github.com/djbe)
  [#214](https://github.com/SwiftGen/SwiftGen/pull/214)
* Show an error when the provided path to the `images` command is not an asset
  catalog.  
  [David Jennes](https://github.com/djbe)
  [#217](https://github.com/SwiftGen/SwiftGen/pull/217)
* Strings dot-syntax template: use `enum`s for namespacing instead of `struct`s.  
  [David Jennes](https://github.com/djbe)
  [#218](https://github.com/SwiftGen/SwiftGen/pull/218)

### Internal changes

* Swift 3 migration.  
  [ahtierney](https://github.com/ahtierney)
  [#201](https://github.com/SwiftGen/SwiftGen/pull/201)
* Restructure the SwiftGen project to build as an `.app` during
  developement, for easier debugging in Xcode.  
  [ahtierney](https://github.com/ahtierney)
  [#204](https://github.com/SwiftGen/SwiftGen/pull/204)
* Consolidate the use of PathKit internally.  
  [David Jennes](https://github.com/djbe)
  [#212](https://github.com/SwiftGen/SwiftGen/pull/212)
* Updated Stencil to [0.7.2](https://github.com/kylef/Stencil/releases/tag/0.7.0).  
  [Kyle Fuller](https://github.com/kylef)
  [#216](https://github.com/SwiftGen/SwiftGen/issues/216)

## 4.0.0

### Breaking Changes

* Change swift 3 storyboard segue template's sender from `AnyObject` to `Any`.  
  [Derek Ostrander](https://github.com/dostrander)
  [#197](https://github.com/SwiftGen/SwiftGen/pull/197)
* Fix swift 3 storyboard templates to be compliant with swift 3 api design guidelines.  
  [Afonso](https://github.com/afonsograca)
  [#194](https://github.com/SwiftGen/SwiftGen/pull/194)
* Remove the `key` param label from the `tr` function for Localized String in the Swift 3 template.  
  [AndrewSB](https://github.com/AndrewSB)
  [#190](https://github.com/SwiftGen/SwiftGen/pull/190)
* The `swiftgen images` command now uses the `actool` utility to parse asset catalogs,
  ensuring that the parser correctly handles namespaced folders.  
  ⚠️ Note that you now have to specify the exact path to your `.xcassets` assets catalogs
  when using `swiftgen images` (and not just a directory to parse).  
  [David Jennes](https://github.com/djbe)
  [#199](https://github.com/SwiftGen/SwiftGen/pull/199)

### New Features

* Add support for multiline strings in `*.strings` file.  
  [Jeong Yonguk](https://github.com/alldne)
  [#192](https://github.com/SwiftGen/SwiftGen/pull/192)
* Add option to add import statements at the top of the generated swift file (for
  storyboards) using the `import` flag.  
  [David Jennes](https://github.com/djbe)
  [#175](https://github.com/SwiftGen/SwiftGen/pull/175)
* Escape reserved swift keywords in the structured and dot-syntax generated strings code.  
  [Afonso](https://github.com/afonsograca)
  [#198](https://github.com/SwiftGen/SwiftGen/pull/198)

## 3.0.1

* Add support for Xcode 8 and Swift 2.3.  
  _(Should still compile in Xcode 7.3 but the `Rakefile` to build, install and release requires Xcode 8)_.  
  [Valentin Knabel](https://github.com/vknabel)
  [Ignacio Romero Zurbuchen](https://github.com/dzenbot)
  [HanxuanZhou](https://github.com/GenoZhou)
  [Syo Ikeda](https://github.com/ikesyo)
  

## 3.0.0

* Add template that calls `NSLocalizedString()` separately for each string,
  which is useful when trying to extract strings in the app to a `.strings` file.  
  [Ahmet Karalar](https://github.com/akaralar)
* Add some `file_length` and similar SwiftLint exceptions in bundled templates, as
  files generated by SwiftGen might contain lots of constants and can be long by design.  
  [Olivier Halligon](https://github.com/AliSoftware)
* Error messages ("template not found", etc) are now printed on `stderr`.  
  [Olivier Halligon](https://github.com/AliSoftware)
* Add more `swiftgen templates` subcommands.  
  [Olivier Halligon](https://github.com/AliSoftware)
  * `swiftgen templates list` lists all the available templates
  * `swiftgen templates which <name>` prints the path to the template named `<name>`
  * `swiftgen templates cat <name>` prints the content to the template named `<name>`
  * `<name>` here can be either a subcommand name like `colors` or a
    composed name `colors-rawValue` for a specific template.
* Fix swift 3 renaming change in strings-swift3.stencil.  
  [Kilian Koeltzsch](https://github.com/kiliankoe)
  [#150](https://github.com/SwiftGen/SwiftGen/pull/150)
* Fix non-custom class, non-base view controller handling in storyboards-swift3.stencil.  
  [Syo Ikeda](https://github.com/ikesyo)
  [#152](https://github.com/SwiftGen/SwiftGen/pull/152)
* Add strongly typed `initialViewController()` overrides for storyboard templates if available.  
  [Syo Ikeda](https://github.com/ikesyo)
  [#153](https://github.com/SwiftGen/SwiftGen/pull/153)
  [#163](https://github.com/SwiftGen/SwiftGen/pull/163)
* Add support for font files containing multiple descriptors.  
  [Chris Ellsworth](https://github.com/chrisellsworth)
  [#156](https://github.com/SwiftGen/SwiftGen/pull/156)
* Update deprecated usage of generics for Swift 3 / Xcode 8 beta 6.  
  [Chris Ellsworth](https://github.com/chrisellsworth)
  [#158](https://github.com/SwiftGen/SwiftGen/pull/158)
* Fix case when missing positional parameters, which leads to parameters in the enum with
  unspecified type (undeterminable from the `Localizable.strings` format analysis) where
  reported as `Any` — which is not a `CVarArgType`. Now using `UnsafePointer<()>`
  arguments instead for such odd edge-cases that should never happen anyway.  
  [Olivier Halligon](https://github.com/AliSoftware)
* Now reports an error when it failed to parse a color in a color input file.  
  [Olivier Halligon](https://github.com/AliSoftware)
  [#162](https://github.com/SwiftGen/SwiftGen/issues/162)
* New Strings template (available via `-t dot-syntax`), allowing string keys containing dots (like foo.bar.baz) to be organized as a hierarchy and accessible via dot syntax.  
  [Cihat Gündüz](https://github.com/Dschee)
  [#159](https://github.com/SwiftGen/SwiftGen/pull/159)
* Update Swift 3 templates to use lowercase enums.  
  [Olivier Halligon](https://github.com/AliSoftware)
  [#166](https://github.com/SwiftGen/SwiftGen/pull/166)
* New Strings template (available via `-t dot-syntax-swift3`), allowing keys with dots in Swift 3 (see above).  
  [Cihat Gündüz](https://github.com/Dschee)
  [#168](https://github.com/SwiftGen/SwiftGen/pull/168)

> 💡 You can now **create your custom templates more easier than ever**, by cloning an existing template!
>
> e.g. to clone [the default `strings-default.stencil` template](https://github.com/SwiftGen/SwiftGen/blob/3.0.0/templates/strings-default.stencil):
>
> * use `swiftgen templates cat strings --output strings-custom.stencil`
> * modify the cloned `strings-custom.stencil` template to your liking
> * use it with `swiftgen strings … --templatePath strings-custom.stencil …` in your projects!

### Important Notes

- Some keys for various templates have changed to provide more flexibility and enable some new features in the templates. As a result, **if you created your own custom templates, they might not all be totally compatible with SwiftGen 3.0.0** (hence the new major version).
Please read the [Custom Templates documentation](documentation/Templates.md) to find out the new Stencil context keys and update your custom templates accordingly.

_If you're using one of the bundled templates, all of them have been updated appropriately._

- Also **if you use Swift 3**, and thus use the `-t swift3` flag to use the Swift 3 templates, be advised those has been modified to take the latest Swift 3 modifications into account (including naming convensions) so your code might need to be updated according to match the latest Swift 3 recommendations.

## 2.0.0

* Fix issue with txt files bailing on comments.  
  [Derek Ostrander](https://github.com/dostrander)
  [#140](https://github.com/SwiftGen/SwiftGen/issues/140)
* Added support for tvOS and watchOS in images, fonts and color templates.  
  [Tom Baranes](https://github.com/tbaranes)
  [#145](https://github.com/SwiftGen/SwiftGen/pull/145)
* Added enum-based structured identifiers via `-t structured` option.  
  [Cihat Gündüz](https://github.com/Dschee)
  [#148](https://github.com/SwiftGen/SwiftGen/pull/148)  
* Added support for OSX in storyboards.  
  [Tom Baranes](https://github.com/tbaranes)
  [#131](https://github.com/SwiftGen/SwiftGen/pull/131)

Note: The `Stencil` context keys (the name of the variables used in templates) for storyboard has changed a bit.
Especially, `class` has been renamed into `customClass` (see [#131](https://github.com/SwiftGen/SwiftGen/pull/131))
to better describe the intent (as this isn't defined if there is no _custom_ class set in the Storyboard), and
new keys `isBaseViewController` and `baseType` has been added.

This means that if you did implement your own custom templates for storyboards (instead of using the bundled ones),
you'll have to remplace `{{class}}` by `{{customClass}}` in those storyboard templates, otherwise they'll probably
stop working as expected. That's the main reason why the version has been bumped to a major version 2.0.0.


## 1.1.2

* Fix issue introduced by 1.1.1 in storyboard templates not returning.  
  [Ben Chatelain](https://github.com/phatblat)
  [#138](https://github.com/SwiftGen/SwiftGen/pull/138)

## 1.1.1

* Removed the last force-unwrap from storyboard templates.  
  [Olivier Halligon](https://github.com/AliSoftware)

## 1.1.0

* Added step to ensure all templates are [Swiftlint](https://github.com/realm/SwiftLint)'ed
  and don't violate any code style rule.  
  [Olivier Halligon](https://github.com/AliSoftware)
  [AJ9](https://github.com/AJ9)
  [#80](https://github.com/SwiftGen/SwiftGen/pull/80)
* Added support for OSX in images, fonts and color templates.  
  [Tom Baranes](https://github.com/tbaranes)
  [#125](https://github.com/SwiftGen/SwiftGen/pull/125)
  [#126](https://github.com/SwiftGen/SwiftGen/pull/126)
  [#127](https://github.com/SwiftGen/SwiftGen/pull/127)
* Added missing FontConvertible protocol conformance to default fonts template.  
  [Ben Chatelain](https://github.com/phatblat)
  [#129](https://github.com/SwiftGen/SwiftGen/pull/129)

## 1.0.0

* Restructured colors & fonts templates to workaround the same LLVM issue as #112 with nested types
  inside existing UIKit classes in Release/Optimized builds.  
  [Olivier Halligon](https://github.com/AliSoftware)
* Added support for Fonts using the `swiftgen fonts` command.  
  [Derek Ostrander](https://github.com/dostrander)
  [#102](https://github.com/SwiftGen/SwiftGen/pull/102)
* Added support for TXT (`colors.txt`) files to have named value.  
  [Derek Ostrander](https://github.com/dostrander)
  [#118](https://github.com/SwiftGen/SwiftGen/pull/118)
* Restructured image templates to work around an LLVM issue with nested types.  
  [Ken Grigsby](https://github.com/kgrigsby59)
  [#112](https://github.com/SwiftGen/SwiftGen/issues/112)
* Added Swift 3 templates for storyboards and strings.  
  [Andrew Breckenridge](https://github.com/AndrewSB)
  [#117](https://github.com/SwiftGen/SwiftGen/pull/117)

## 0.8.0

* Introducing alternative way to install SwiftGen: using CocoaPods! See README for more details.  
  [Olivier Halligon](https://github.com/AliSoftware)
  [#95](https://github.com/SwiftGen/SwiftGen/issues/95)
* Added support for JSON (`colors.json`) files as input for the `swiftgen colors` subcommand.  
  [Derek Ostrander](https://github.com/dostrander)
* Use `String(format:locale:arguments:)` and the `NSLocale.currentLocale()` in the "string" templates so that it works with `.stringdict` files and pluralization.  
  [Olivier Halligon](https://github.com/AliSoftware)
  [#91](https://github.com/SwiftGen/SwiftGen/issues/91)
* Add support for Android `colors.xml` files as input for the `swiftgen colors` subcommand.  
  [Olivier Halligon](https://github.com/AliSoftware)
  [#15](https://github.com/SwiftGen/SwiftGen/issues/15)
* Removed the useless `import Foundation` from the "images" templates.  
  [Olivier Halligon](https://github.com/AliSoftware)
* Added computed property `var color: UIColor` to the color templates.  
  [Olivier Halligon](https://github.com/AliSoftware)


## 0.7.6

#### Enhancements

* Fixed build loop by changing SwiftGen to only write to the output file if the generated code is different from the file contents.  
  [Mathias Nagler](https://github.com/mathiasnagler)
  [#90](https://github.com/SwiftGen/SwiftGen/pull/90)

#### Fixes

* Fixed typos in code and descriptions: _instanciate_ -> _instantiate_. Please note that the default template used for storyboards `storyboards-default.stencil` had to be modified, so make sure to update your codebase accordingly.  
  [Pan Kolega](https://github.com/pankolega)
  [#83](https://github.com/SwiftGen/SwiftGen/pull/83)
* Fixed issue in `Rakefile` when trying to install via `rake` in a path containing `~`.  
  [Jesse Armand](https://github.com/jessearmand)
  [#88](https://github.com/SwiftGen/SwiftGen/pull/88)

## 0.7.5

#### Enhancements

* Updated stencils and unit tests to pass [SwiftLint](https://github.com/realm/SwiftLint).  
  [Adam Gask](https://github.com/AJ9)
  [#79](https://github.com/SwiftGen/SwiftGen/pull/79)
* Updated `storyboards-default.stencil` to better avoid name confusions.  
  [Olivier Halligon](https://github.com/AliSoftware)
   * Now `cases` names are suffixed with `…Scene` and `static func` are prefixed with `instantiate…` to lower the risks of a name conflict with your ViewController classes.
   * The old template is still available but has been renamed `storyboards-uppercase.stencil`
* Added support for `*.clr` files (files to store `NSColorList`'s presented in Color Picker on "Color Palettes" tab).  
  [Ilya Puchka](https://github.com/ilyapuchka)
  [#81](https://github.com/SwiftGen/SwiftGen/pull/81)

## 0.7.4

#### Enhancements

* Added View Controller Placeholders support.  
  [Viacheslav Karamov](https://github.com/vkaramov/)
  [#61](https://github.com/SwiftGen/SwiftGen/issues/61)

## 0.7.3

#### Fixes

* Restructured storyboard templates to work around an LLVM issue with nested types.  
  [Ryan Booker](https://github.com/ryanbooker)
  [#57](https://github.com/SwiftGen/SwiftGen/issues/57#issuecomment-159996671)

> Scenes and Segues are now referenced via `StoryboardScene.<Storyboard>` and `StoryboardSegue.<Storyboard>.<Segue>`

## 0.7.2

#### Enhancements

* Adding comments to generated color enums which allow you to see the color in the QuickHelp documentation.  

* The default translation of strings are now added as documentation comments to the enum cases.  
  _You can add translations to your own templates by using the `string.translation` variable_.  
  [@MrAlek](https://github.com/MrAlek)
  [#58](https://github.com/SwiftGen/SwiftGen/issues/58)
  [#60](https://github.com/SwiftGen/SwiftGen/pull/60)

#### Fixes

* Fix an issue with the colors template due to an Apple Bug when building in Release and with WMO enabled.  
  [#56](https://github.com/SwiftGen/SwiftGen/issues/56)

## 0.7.1

#### Fixes

* Fix issue with `swiftgen strings` that were using the colors templates instead of the strings template by default.  
  [@ChristopherRogers](https://github.com/ChristopherRogers)
  [#54](https://github.com/SwiftGen/SwiftGen/pull/54)

## 0.7.0

#### Enhancements

* Allow using **custom templates by name**.  
  [#42](https://github.com/SwiftGen/SwiftGen/issues/42)
  [#50](https://github.com/SwiftGen/SwiftGen/pull/50)
  * Now the `-t` flag expect a template name (defaults to `default`), and will search a matching template in `Application Support` first, then in the templates bundled with SwiftGen.  
  * You can still specify a template by path using `-p`.  
  * For more info, see [this dedicated documentation](documentation/Templates.md).  
* You can now list all templates available (both bundled templates and custom ones) using the `swiftgen templates` command.  
  [#42](https://github.com/SwiftGen/SwiftGen/issues/42)
  [#50](https://github.com/SwiftGen/SwiftGen/pull/50)
* Add a `performSegue(_:sender:)` extension on `UIViewController` to accept a `StoryboardSegue` as parameter.  
  You can now for example call `vc.performSegue(UIStoryboard.Segue.Wizard.ShowPassword)`.  
  [#37](https://github.com/SwiftGen/SwiftGen/issues/37)

SwiftGen now comes bundled with some alternate templates, especially `colors-rawValue`, `images-allvalues` and `storyboards-lowercase`, in addition to the default templates.

#### Fixes

* Now `swiftgen storyboards` doesn't generate duplicate enum cases for identical segues (those having equal identifiers and shared custom class).  
  [@filwag](https://github.com/filwag)
  [#43](https://github.com/SwiftGen/SwiftGen/pull/43)
* Fix compilation issue for storyboards without any scene.  
  [Viacheslav Karamov](https://github.com/vkaramov/)
  [#47](https://github.com/SwiftGen/SwiftGen/issues/47)
* Propose an alternate template using lowercase names, especially for when storyboard identifiers match view controller class names.  
  [Viacheslav Karamov](https://github.com/vkaramov/)
  [#48](https://github.com/SwiftGen/SwiftGen/issues/48)
* Introduced an `image-allvalues` template that exposes the list of all images in a `static let allValues` array.  
  [Ahmed Mseddi](https://github.com/amseddi)
  & Guillaume Lagorce
  [#44](https://github.com/SwiftGen/SwiftGen/pull/44)
* Fix issue with Storyboards without any StoryboardID (all scenes being anonymous) not extending `StoryboardScene`.  
  [#36](https://github.com/SwiftGen/SwiftGen/issues/36)

## 0.6.0

### New Features: Templates

* `SwiftGen` now uses [Stencil](https://github.com/kylef/Stencil) template engine to produce the generated code.
* This means that the generate code will be easier to improve.
* This also means that **you can use your own templates** to generate code that better suits your needs and preferences, using `swiftgen … --template FILE …`.

### Fixes

* The correct type of _ViewController_ (`UIViewController`, `UINavigationController`, `UITableViewController`, …) is now correctly generated even if not a custom subclass.  
  [#40](https://github.com/SwiftGen/SwiftGen/issues/40)
* Fix issue with `.strings` files encoded in UTF8.  
  [#21](https://github.com/SwiftGen/SwiftGen/issues/21)

## 0.5.2

### New Features

* It's now possible to specify which chars should not be used when generating `case` identifiers.  
  [@Igor-Palaguta](https://github.com/Igor-Palaguta)
  [#34](https://github.com/SwiftGen/SwiftGen/pull/34)

## 0.5.1

#### Fixes

* Installing via `rake install` or `brew install` will now copy the Swift dylibs too, so that `swiftgen` installation won't depend on the location of your Xcode.app (so it'll work on every machine even if you rename your Xcode).
* Fixed links in Playground and Licence headers in source code.

## 0.5.0

#### New Features

* Migrating to [Commander](https://github.com/kylef/Commander) to parse the CLI arguments.  
  [23](https://github.com/SwiftGen/SwiftGen/issues/23)
  [#30](https://github.com/SwiftGen/SwiftGen/issues/30)
* `swiftgen` is now a single binary, and the subcommand names have changed to be more consistent.  
  [#30](https://github.com/SwiftGen/SwiftGen/issues/30)
* New `--output` option.  
  [#30](https://github.com/SwiftGen/SwiftGen/issues/30)

> You must now use the subcommands `swiftgen images`, `swiftgen strings`, `swiftgen storyboards` and `swiftgen colors`. See `swiftgen --help` for more usage info.

#### Fixes

* Fix color parsing with absent alpha.  
  [@Igor-Palaguta](https://github.com/Igor-Palaguta)
  [#28](https://github.com/SwiftGen/SwiftGen/pull/28)

## 0.4.4

* Updated Unit tests for latest Swift 2.0 & tested against Xcode 7.1
* Fix small typos in code
* Guard against empty `enums`  

## 0.4.3

* Updated for Xcode 7 Beta 6.  
  [@Dimentar](https://github.com/Dimentar)
  [#14](https://github.com/SwiftGen/SwiftGen/pull/14)

## 0.4.2

* Added `import Foundation` on top of `swiftgen-l10n` generated code.  
  [@Nick11](https://github.com/Nick11)
  [#12](https://github.com/SwiftGen/SwiftGen/pull/12)

## 0.4.1

* Updated for Xcode 7 Beta 5
* `swiftgen-storyboard` now allows to take a path to a `.storyboard` file as argument (as an alternative to give a path to a whole directory)
* The `-v` and `--version` flags are now recognized and print the executable version.

## 0.4.0

* Reorganized files into an **Xcode project** with one target per executable.  
  [#2](https://github.com/SwiftGen/SwiftGen/issues/2)
* Added **Unit Tests** (one per executable + one for common code).  
  [#2](https://github.com/SwiftGen/SwiftGen/issues/2)
* Improved `SwiftGen-L10n` parsing of format strings and placeholders.  
  [#4](https://github.com/SwiftGen/SwiftGen/issues/4)
  [#5](https://github.com/SwiftGen/SwiftGen/issues/5)
  [#6](https://github.com/SwiftGen/SwiftGen/issues/6)
* Updated `Rakefile` so that it now invokes `xcodebuild install`. You can now easily build & install all `swiftgen-xxx` executables in `/usr/local/bin` or anywhere else.
* Added a **version** string (date + sha1) to the built executables (displayed when invoked with no argument)

## 0.3.0

* Reducted the default code generated by `SwiftGenColorEnumBuilder` to avoid clobbering the `UIColor` namespace
* Changed the "namespacing `enum`" in `UIStoryboard` to a `struct` to avoid confusion with the inner enums
* The `UIStoryboard.Scene` enums now use `static func` instead of `static var` for the dedicated `ViewController` constructors ^(†)

^(†) _because it feels more explicit that calling a function like `UIStoryboard.Scene.Wizard.validatePasswordViewController()` will actually **instantiate** a new `ViewController`, rather than returning an existing one._

## 0.2.0

* Added `Segues` enums to `UIStoryboard` to be able to access their identifiers easily.  
  [@esttorhe](https://github.com/esttorhe)
  [#8](https://github.com/SwiftGen/SwiftGen/pull/8)
* Added this very `CHANGELOG.md`

## 0.1.0

Considered to be the first cleaned-up version, far from finished but really usable with clean code.

* Cleaner README
* Namespace the generated `enums` in an outer `enum` to avoid clobbering the `UIStoryboard` namespace

## 0.0.4

* Introducing `SwiftGenColorEnumBuilder`
* `swiftgen-colors` CLI
* Added ability to choose indentation

## 0.0.3

* Introducing `SwiftGenL10nEnumBuilder`
* `swiftgen-l10n` CLI
* Started playing with `UIColor` enums in the playground

## 0.0.2

* Introducing `SwiftGenStoryboardEnumBuilder` class
* `swiftgen-storyboard` CLI

## 0.0.1

Initial version:

* Mostly testing stuff in a playground
* Introducing `SwiftGenAssetsEnumBuilder` class
* `swiftgen-assets` CLI<|MERGE_RESOLUTION|>--- conflicted
+++ resolved
@@ -10,7 +10,9 @@
 
 ### New Features
 
-_None_
+* Adds support for generating code from Core Data models.  
+  [Grant Butler](https://github.com/grantjbutler)
+  [#455](https://github.com/SwiftGen/SwiftGen/pull/455)
 
 ### Bug Fixes
 
@@ -152,11 +154,6 @@
   [#359](https://github.com/SwiftGen/SwiftGen/issues/359)
   [#288](https://github.com/SwiftGen/SwiftGen/pull/288)
   [#188](https://github.com/SwiftGen/SwiftGen/pull/188)
-<<<<<<< HEAD
-* Adds support for generating code from Core Data models.  
-  [Grant Butler](https://github.com/grantjbutler)
-  [#455](https://github.com/SwiftGen/SwiftGen/pull/455)
-=======
   [#493](https://github.com/SwiftGen/SwiftGen/pull/493)
   [#504](https://github.com/SwiftGen/SwiftGen/pull/504)
 * Updated the playgrounds with the new `json`, `plist` and `yaml` commands, and updated the other pages to reflect the template changes.  
@@ -197,7 +194,6 @@
 * Strings: ensure strings without arguments are not processed using `String(format:)`.  
   [David Jennes](https://github.com/djbe)
   [#503](https://github.com/SwiftGen/SwiftGen/pull/503)
->>>>>>> 4fdd2a4c
 
 ### Internal Changes
 
