# SwiftGen CHANGELOG

---

## Master

### Bug Fixes

_None_

### Breaking Changes

* Removed deprecated CLI options. Should you still use them, SwiftGen will return an error and show the new recommended CLI option to use instead.
  [David Jennes](https://github.com/djbe)
  [#301](https://github.com/SwiftGen/SwiftGenKit/issues/301)
<<<<<<< HEAD
* Templates are now grouped by subcommand on the filesystem. This is only important if you had custom templates in the `Application Support` directory. To migrate your templates, place them in a subfolder with the name of the subcommand, and remove the prefix of the template filename.
  [David Jennes](https://github.com/djbe)
  [#304](https://github.com/SwiftGen/SwiftGenKit/issues/304)
=======
* Disable default value for named template option and ensure that there is a template option.  
  [Liquidsoul](https://github.com/liquidsoul)
  [#283](https://github.com/SwiftGen/SwiftGen/issues/283)
>>>>>>> 4207823e

### New Features

_None_

### Internal Changes

* Improved installation instructions in the README.  
  [Olivier Halligon](https://github.com/alisoftware)
  [#303](https://github.com/SwiftGen/SwiftGenKit/issues/303)

## 4.2.1

### Changes in other SwiftGen modules

* [SwiftGenKit 1.1.0](https://github.com/SwiftGen/SwiftGenKit/blob/1.1.0/CHANGELOG.md)
* [StencilSwiftKit 1.0.2](https://github.com/SwiftGen/StencilSwiftKit/blob/1.0.2/CHANGELOG.md)
* [Stencil 0.9.0](https://github.com/kylef/Stencil/blob/0.9.0/CHANGELOG.md)
* [templates 1.1.0](https://github.com/SwiftGen/templates/blob/1.1.0/CHANGELOG.md)

### Bug Fixes

* Fix a bug in which the version of SwiftGen was reported as `v0.0` by `swiftgen --version`.  
  [Olivier Halligon](https://github.com/alisoftware)

### Internal Changes

* Update StencilGenKit to 1.0.2 and update Circle CI to Xcode 8.3.  
  [Diogo Tridapalli](https://github.com/diogot)
  [#295](https://github.com/SwiftGen/SwiftGenKit/issues/295)
* Switch from Travis CI to Circle CI, clean up the Rakefile in the process.  
  [David Jennes](https://github.com/djbe)
  [Olivier Halligon](https://github.com/alisoftware)
  [#269](https://github.com/SwiftGen/SwiftGenKit/issues/269)
  [#291](https://github.com/SwiftGen/SwiftGenKit/issues/291)
* Fix remaining enum names not Swift 3 compliant.  
  [Liquidsoul](https://github.com/liquidsoul)
  [#297](https://github.com/SwiftGen/SwiftGen/issues/297)
* Added the `CONTRIBUTING.md` file to help new contributors.  
  [Olivier Halligon](https://github.com/alisoftware)
  [Cihat Gündüz](https://github.com/Dschee)
  [#149](https://github.com/SwiftGen/SwiftGen/pull/149)
  [#298](https://github.com/SwiftGen/SwiftGen/pull/298)

## 4.2.0

### Changes in other SwiftGen modules

* [SwiftGenKit 1.0.1](https://github.com/SwiftGen/SwiftGenKit/blob/1.0.1/CHANGELOG.md)
* [StencilSwiftKit 1.0.0](https://github.com/SwiftGen/StencilSwiftKit/blob/1.0.0/CHANGELOG.md)
* [Stencil 0.8.0](https://github.com/kylef/Stencil/blob/0.8.0/CHANGELOG.md)
* [templates 1.0.0](https://github.com/SwiftGen/templates/blob/1.0.0/CHANGELOG.md)

### Bug Fixes

#### Notable bug fixes from other SwiftGen repositories

* Storyboards templates won't `import` your app module anymore,
  removing that annoying warning.  
  [@djbe](https://github.com/djbe)
  [SwiftGen/templates/#19](https://github.com/SwiftGen/templates/pull/19)

### New Features

* You can now pass custom parameters to your templates using the `--param X=Y` syntax.  
  [@djbe](https://github.com/djbe)
  [#265](https://github.com/SwiftGen/SwiftGen/pull/265/commits/3a7971ccbf16c41f0b2341e71b8a1ffbcabebecf)
  * This command-line option can be repeated at will and used to pass structured custom parameters (e.g. `--param tabs=2 --param foo.bar=1 --param foo.baz=2`).  
  * You can then use them in your templates using e.g. `{{param.tabs}}`, `{{param.foo.bar}}` & `{{param.foo.baz}}`.  
* Templates can now access environment variables via the `env` key of the Stencil context (e.g. `{{env.USER}}`, `{{env.LANG}}`).  
  [@djbe](https://github.com/djbe)
  [#265](https://github.com/SwiftGen/SwiftGen/pull/265/commits/3a7971ccbf16c41f0b2341e71b8a1ffbcabebecf)
  * This is especially useful when integrating SwiftGen as a Script Build Phase in your Xcode project as you can then access Xcode Build Settings exposed as
  environment variables by Xcode, e.g. `{{env.PRODUCT_MODULE_NAME}}`.  

#### Notable new features from other SwiftGen repositories

* Use an explicit bundle parameter to support frameworks for all templates.  
  [@NachoSoto](https://github.com/NachoSoto)
  [@djbe](https://github.com/djbe)
  [#255](https://github.com/SwiftGen/SwiftGen/pull/255)
  [SwiftGen/templates/#17](https://github.com/SwiftGen/templates/pull/17)

### Deprecations

In preparation for an upcoming cleanup of SwiftGen to remove some legacy code as well as Stencil old variables, tags and filters, and change the default templates to Swift 3, **some things are being deprecated and will be removed in the next major version 5.0**.

As a result, if you wrote custom templates, you should already prepare for the upcoming 5.0 by migrating your templates to use the new variables (already avaiable in SwiftGen 4.2 / SwiftGenKit 1.0).

See [#244](https://github.com/SwiftGen/SwiftGen/issues/244) and [the Migration Guide in the Wiki](https://github.com/SwiftGen/SwiftGen/wiki/Migration-Guides) for a list of deprcations and their replacements.

### Internal changes

* SwiftGen has migrated to [its own GitHub organization](https://github.com/SwiftGen/SwiftGen) 🎉.  
* SwiftGen has been split in multiple repositories and separate modules.  
  [@AliSoftware](https://github.com/AliSoftware)
  [@djbe](https://github.com/djbe)
  [#240](https://github.com/SwiftGen/SwiftGen/issues/240)
  [#265](https://github.com/SwiftGen/SwiftGen/pull/265)
  * The present [SwiftGen](https://github.com/SwiftGen/SwiftGen) is the CLI parsing. It is in charge of calling the frameworks, feeding them appropriate parameters according to the command line arguments.
  * [SwiftGenKit](https://github.com/SwiftGen/SwiftGenKit) is the framework responsible for parsing your assets/resources and turning them into a structured representation compatible with `Stencil` templates.
  * [StencilSwiftKit](https://github.com/SwiftGen/StencilSwiftKit) is a framework adding some extensions to the template engine [Stencil](https://github.com/kylef/Stencil) used by SwiftGen. It adds some tags and filters as well as convenience methods shared both by SwiftGen itself and by [Sourcery](https://github.com/krzysztofzablocki/Sourcery).
  * The SwiftGen templates has been moved into [a dedicated templates repo](https://github.com/SwiftGen/templates) so they can evolve and be unit-tested separately of SwiftGen.

Note: The next minor version will focus on bringing more documentation for all this new structure and improve ease of future contributions.

## 4.1.0

### Bug Fixes

* Strings: fix issue with `dot-syntax-swift3` where function definitions were
  not Swift 3 guidelines compliant.  
  [David Jennes](https://github.com/djbe)
  [#241](https://github.com/SwiftGen/SwiftGen/issues/241)
  [#247](https://github.com/SwiftGen/SwiftGen/pull/247)
* Snake cased keys with uppercase letters are correctly camel cased again.
  [Cihat Gündüz](https://github.com/Dschee)
  [#226](https://github.com/SwiftGen/SwiftGen/issues/226)
  [#233](https://github.com/SwiftGen/SwiftGen/pull/233)

### New Features

* Added a script reference to simplify and automate localization of existing non localized project.  
  [HuguesBR](https://github.com/HuguesBR)
* Added a `storyboards-osx-swift3` template.  
  [Felix Lisczyk](https://github.com/FelixII)
  [#225](https://github.com/SwiftGen/SwiftGen/pull/225)
* Added a `strings-no-comments-swift3` template that does not include the
  default translation of each key.  
  [Loïs Di Qual](https://github.com/ldiqual)
  [#222](https://github.com/SwiftGen/SwiftGen/issues/222)
* Images: new dot-syntax template, use `dot-syntax-swift3` or `dot-syntax` (for
  Swift 2.3).  
  [David Jennes](https://github.com/djbe)
  [#206](https://github.com/SwiftGen/SwiftGen/pull/206)
* Reworked the "dot-syntax" and "structured" templates to use the new `macro`
  and `call` tags, which greatly simplifies the templates, and also removes the
  limitation of 5-level deep structures.  
  [David Jennes](https://github.com/djbe)
  [#237](https://github.com/SwiftGen/SwiftGen/pull/237)
* Storyboards: automatically detect the correct modules that need to be
  imported. The `--import` option has therefore been deprecated, as well as the
  `extraImports` template variable. Instead use the the new `modules` variable,
   which offers the same functionality.  
  [David Jennes](https://github.com/djbe)
  [#243](https://github.com/SwiftGen/SwiftGen/pull/243)
* Support multiple input paths for some commands:  
  [David Jennes](https://github.com/djbe)
  [#213](https://github.com/SwiftGen/SwiftGen/pull/213)
  * `fonts` accepts multiple input directories, all found fonts will be added
    to the `families` template variable.
  * `images` now supports multiple asset catalogs as input. Templates can now
    use the `catalogs` variable to access each individual catalog.
  * `storyboards` accepts multiple paths (to folders or `storyboard` files).
    All found storyboards will be available in the `storyboards` template
    variable.

### Internal changes

* Better error handling in the `colors` command.  
  [David Jennes](https://github.com/djbe)
  [#227](https://github.com/SwiftGen/SwiftGen/pull/227)
* Stencil: added two new tags `macro` and `call`, see the
  [documentation](documentation/Templates.md). for in depth explanations on how
  to use them.  
  [David Jennes](https://github.com/djbe)
  [#237](https://github.com/SwiftGen/SwiftGen/pull/237)
* SwiftLint: Remove `switch_case_on_newline` warning for generated color file.  
  [Mickael Titeca](https://github.com/MickaCapi)
  [#239](https://github.com/SwiftGen/SwiftGen/pull/239)
* Stencil: better string filter testing and fixed a small issue with
  `lowerFirstWord`.  
  [David Jennes](https://github.com/djbe)
  [#245](https://github.com/SwiftGen/SwiftGen/pull/245)

## 4.0.1

### Bug Fixes

* Escape newlines again in .strings file keys.  
  [ChristopherRogers](https://github.com/ChristopherRogers)
  [#208](https://github.com/SwiftGen/SwiftGen/pull/208)
* Fix broken `import` option added in 4.0.0.  
  [David Jennes](https://github.com/djbe)
  [#214](https://github.com/SwiftGen/SwiftGen/pull/214)
* Show an error when the provided path to the `images` command is not an asset
  catalog.  
  [David Jennes](https://github.com/djbe)
  [#217](https://github.com/SwiftGen/SwiftGen/pull/217)
* Strings dot-syntax template: use `enum`s for namespacing instead of `struct`s.  
  [David Jennes](https://github.com/djbe)
  [#218](https://github.com/SwiftGen/SwiftGen/pull/218)

### Internal changes

* Swift 3 migration.  
  [ahtierney](https://github.com/ahtierney)
  [#201](https://github.com/SwiftGen/SwiftGen/pull/201)
* Restructure the SwiftGen project to build as an `.app` during
  developement, for easier debugging in Xcode.  
  [ahtierney](https://github.com/ahtierney)
  [#204](https://github.com/SwiftGen/SwiftGen/pull/204)
* Consolidate the use of PathKit internally.    
  [David Jennes](https://github.com/djbe)
  [#212](https://github.com/SwiftGen/SwiftGen/pull/212)
* Updated Stencil to [0.7.2](https://github.com/kylef/Stencil/releases/tag/0.7.0).  
  [Kyle Fuller](https://github.com/kylef)
  [#216](https://github.com/SwiftGen/SwiftGen/issues/216)

## 4.0.0

### Breaking Changes

* Change swift 3 storyboard segue template's sender from `AnyObject` to `Any`.  
  [Derek Ostrander](https://github.com/dostrander)
  [#197](https://github.com/SwiftGen/SwiftGen/pull/197)
* Fix swift 3 storyboard templates to be compliant with swift 3 api design guidelines.  
  [Afonso](https://github.com/afonsograca)
  [#194](https://github.com/SwiftGen/SwiftGen/pull/194)
* Remove the `key` param label from the `tr` function for Localized String in the Swift 3 template.  
  [AndrewSB](https://github.com/AndrewSB)
  [#190](https://github.com/SwiftGen/SwiftGen/pull/190)
* The `swiftgen images` command now uses the `actool` utility to parse asset catalogs,
  ensuring that the parser correctly handles namespaced folders.  
  ⚠️ Note that you now have to specify the exact path to your `.xcassets` assets catalogs
  when using `swiftgen images` (and not just a directory to parse).  
  [David Jennes](https://github.com/djbe)
  [#199](https://github.com/SwiftGen/SwiftGen/pull/199)

### New Features

* Add support for multiline strings in `*.strings` file.  
  [Jeong Yonguk](https://github.com/alldne)
  [#192](https://github.com/SwiftGen/SwiftGen/pull/192)
* Add option to add import statements at the top of the generated swift file (for
  storyboards) using the `import` flag.  
  [David Jennes](https://github.com/djbe)
  [#175](https://github.com/SwiftGen/SwiftGen/pull/175)
* Escape reserved swift keywords in the structured and dot-syntax generated strings code.  
  [Afonso](https://github.com/afonsograca)
  [#198](https://github.com/SwiftGen/SwiftGen/pull/198)

## 3.0.1

* Add support for Xcode 8 and Swift 2.3.  
  _(Should still compile in Xcode 7.3 but the `Rakefile` to build, install and release requires Xcode 8)._  
  [Valentin Knabel](https://github.com/vknabel)
  [Ignacio Romero Zurbuchen](https://github.com/dzenbot)
  [HanxuanZhou](https://github.com/GenoZhou)
  [Syo Ikeda](https://github.com/ikesyo)
  

## 3.0.0

* Add template that calls `NSLocalizedString()` separately for each string,
  which is useful when trying to extract strings in the app to a `.strings` file.  
  [Ahmet Karalar](https://github.com/akaralar)
* Add some `file_length` and similar SwiftLint exceptions in bundled templates, as
  files generated by SwiftGen might contain lots of constants and can be long by design.  
  [Olivier Halligon](https://github.com/AliSoftware)
* Error messages ("template not found", etc) are now printed on `stderr`.  
  [Olivier Halligon](https://github.com/AliSoftware)
* Add more `swiftgen templates` subcommands.  
  [Olivier Halligon](https://github.com/AliSoftware)
  * `swiftgen templates list` lists all the available templates
  * `swiftgen templates which <name>` prints the path to the template named `<name>`
  * `swiftgen templates cat <name>` prints the content to the template named `<name>`
  * `<name>` here can be either a subcommand name like `colors` or a
    composed name `colors-rawValue` for a specific template.
* Fix swift 3 renaming change in strings-swift3.stencil.  
  [Kilian Koeltzsch](https://github.com/kiliankoe)
  [#150](https://github.com/SwiftGen/SwiftGen/pull/150)
* Fix non-custom class, non-base view controller handling in storyboards-swift3.stencil.  
  [Syo Ikeda](https://github.com/ikesyo)
  [#152](https://github.com/SwiftGen/SwiftGen/pull/152)
* Add strongly typed `initialViewController()` overrides for storyboard templates if available.  
  [Syo Ikeda](https://github.com/ikesyo)
  [#153](https://github.com/SwiftGen/SwiftGen/pull/153)
  [#163](https://github.com/SwiftGen/SwiftGen/pull/163)
* Add support for font files containing multiple descriptors.  
  [Chris Ellsworth](https://github.com/chrisellsworth)
  [#156](https://github.com/SwiftGen/SwiftGen/pull/156)
* Update deprecated usage of generics for Swift 3 / Xcode 8 beta 6.  
  [Chris Ellsworth](https://github.com/chrisellsworth)
  [#158](https://github.com/SwiftGen/SwiftGen/pull/158)
* Fix case when missing positional parameters, which leads to parameters in the enum with
  unspecified type (undeterminable from the `Localizable.strings` format analysis) where
  reported as `Any` — which is not a `CVarArgType`. Now using `UnsafePointer<()>`
  arguments instead for such odd edge-cases that should never happen anyway.  
  [Olivier Halligon](https://github.com/AliSoftware)
* Now reports an error when it failed to parse a color in a color input file.  
  [Olivier Halligon](https://github.com/AliSoftware)
  [#162](https://github.com/SwiftGen/SwiftGen/issues/162)
* New Strings template (available via `-t dot-syntax`), allowing string keys containing dots (like foo.bar.baz) to be organized as a hierarchy and accessible via dot syntax.
  [Cihat Gündüz](https://github.com/Dschee)
  [#159](https://github.com/SwiftGen/SwiftGen/pull/159)
* Update Swift 3 templates to use lowercase enums.  
  [Olivier Halligon](https://github.com/AliSoftware)
  [#166](https://github.com/SwiftGen/SwiftGen/pull/166)
* New Strings template (available via `-t dot-syntax-swift3`), allowing keys with dots in Swift 3 (see above).  
  [Cihat Gündüz](https://github.com/Dschee)
  [#168](https://github.com/SwiftGen/SwiftGen/pull/168)

> 💡 You can now **create your custom templates more easier than ever**, by cloning an existing template!
>
> e.g. to clone [the default `strings-default.stencil` template](https://github.com/SwiftGen/SwiftGen/blob/master/templates/strings-default.stencil):
>
> * use `swiftgen templates cat strings --output strings-custom.stencil`
> * modify the cloned `strings-custom.stencil` template to your liking
> * use it with `swiftgen strings … --templatePath strings-custom.stencil …` in your projects!

### Important Notes

* Some keys for various templates have changed to provide more flexibility and enable some new features in the templates. As a result, **if you created your own custom templates, they might not all be totally compatible with SwiftGen 3.0.0** (hence the new major version).
Please read the [Custom Templates documentation](documentation/Templates.md) to find out the new Stencil context keys and update your custom templates accordingly.

_If you're using one of the bundled templates, all of them have been updated appropriately._

* Also **if you use Swift 3**, and thus use the `-t swift3` flag to use the Swift 3 templates, be advised those has been modified
to take the latest Swift 3 modifications into account (including naming convensions) so your code might need to be updated
according to match the latest Swift 3 recommendations.

## 2.0.0

* Fix issue with txt files bailing on comments.  
  [Derek Ostrander](https://github.com/dostrander)
  [#140](https://github.com/SwiftGen/SwiftGen/issues/140)
* Added support for tvOS and watchOS in images, fonts and color templates.  
  [Tom Baranes](https://github.com/tbaranes)
  [#145](https://github.com/SwiftGen/SwiftGen/pull/145)
* Added enum-based structured identifiers via `-t structured` option.  
  [Cihat Gündüz](https://github.com/Dschee)
  [#148](https://github.com/SwiftGen/SwiftGen/pull/148)  
* Added support for OSX in storyboards.  
  [Tom Baranes](https://github.com/tbaranes)
  [#131](https://github.com/SwiftGen/SwiftGen/pull/131)

Note: The `Stencil` context keys (the name of the variables used in templates) for storyboard has changed a bit.
Especially, `class` has been renamed into `customClass` (see [#131](https://github.com/SwiftGen/SwiftGen/pull/131))
to better describe the intent (as this isn't defined if there is no _custom_ class set in the Storyboard), and
new keys `isBaseViewController` and `baseType` has been added.

This means that if you did implement your own custom templates for storyboards (instead of using the bundled ones),
you'll have to remplace `{{class}}` by `{{customClass}}` in those storyboard templates, otherwise they'll probably
stop working as expected. That's the main reason why the version has been bumped to a major version 2.0.0.


## 1.1.2

* Fix issue introduced by 1.1.1 in storyboard templates not returning.  
  [Ben Chatelain](https://github.com/phatblat)
  [#138](https://github.com/SwiftGen/SwiftGen/pull/138)

## 1.1.1

* Removed the last force-unwrap from storyboard templates.  
  [Olivier Halligon](https://github.com/AliSoftware)

## 1.1.0

* Added step to ensure all templates are [Swiftlint](https://github.com/realm/SwiftLint)'ed
  and don't violate any code style rule.  
  [Olivier Halligon](https://github.com/AliSoftware)
  [AJ9](https://github.com/AJ9)
  [#80](https://github.com/SwiftGen/SwiftGen/pull/80)
* Added support for OSX in images, fonts and color templates.  
  [Tom Baranes](https://github.com/tbaranes)
  [#125](https://github.com/SwiftGen/SwiftGen/pull/125)
  [#126](https://github.com/SwiftGen/SwiftGen/pull/126)
  [#127](https://github.com/SwiftGen/SwiftGen/pull/127)
* Added missing FontConvertible protocol conformance to default fonts template.  
  [Ben Chatelain](https://github.com/phatblat)
  [#129](https://github.com/SwiftGen/SwiftGen/pull/129)

## 1.0.0

* Restructured colors & fonts templates to workaround the same LLVM issue as #112 with nested types
  inside existing UIKit classes in Release/Optimized builds.  
  [Olivier Halligon](https://github.com/AliSoftware)
* Added support for Fonts using the `swiftgen fonts` command.  
  [Derek Ostrander](https://github.com/dostrander)
  [#102](https://github.com/SwiftGen/SwiftGen/pull/102)
* Added support for TXT (`colors.txt`) files to have named value.  
  [Derek Ostrander](https://github.com/dostrander)
  [#118](https://github.com/SwiftGen/SwiftGen/pull/118)
* Restructured image templates to work around an LLVM issue with nested types.    
  [Ken Grigsby](https://github.com/kgrigsby59)
  [#112](https://github.com/SwiftGen/SwiftGen/issues/112)
* Added Swift 3 templates for storyboards and strings.    
  [Andrew Breckenridge](https://github.com/AndrewSB)
  [#117](https://github.com/SwiftGen/SwiftGen/pull/117)

## 0.8.0

* Introducing alternative way to install SwiftGen: using CocoaPods! See README for more details.  
  [Olivier Halligon](https://github.com/AliSoftware)
  [#95](https://github.com/SwiftGen/SwiftGen/issues/95)
* Added support for JSON (`colors.json`) files as input for the `swiftgen colors` subcommand.  
  [Derek Ostrander](https://github.com/dostrander)
* Use `String(format:locale:arguments:)` and the `NSLocale.currentLocale()` in the "string" templates so that it works with `.stringdict` files and pluralization.  
  [Olivier Halligon](https://github.com/AliSoftware)
  [#91](https://github.com/SwiftGen/SwiftGen/issues/91)
* Add support for Android `colors.xml` files as input for the `swiftgen colors` subcommand.  
  [Olivier Halligon](https://github.com/AliSoftware)
  [#15](https://github.com/SwiftGen/SwiftGen/issues/15)
* Removed the useless `import Foundation` from the "images" templates.  
  [Olivier Halligon](https://github.com/AliSoftware)
* Added computed property `var color: UIColor` to the color templates.  
  [Olivier Halligon](https://github.com/AliSoftware)


## 0.7.6

#### Enhancements

* Fixed build loop by changing SwiftGen to only write to the output file if the generated code is different from the file contents.  
  [Mathias Nagler](https://github.com/mathiasnagler)
  [#90](https://github.com/SwiftGen/SwiftGen/pull/90)

#### Fixes

* Fixed typos in code and descriptions: _instanciate_ -> _instantiate_. Please note that the default template used for storyboards `storyboards-default.stencil` had to be modified, so make sure to update your codebase accordingly.  
  [Pan Kolega](https://github.com/pankolega)
  [#83](https://github.com/SwiftGen/SwiftGen/pull/83)
* Fixed issue in `Rakefile` when trying to install via `rake` in a path containing `~`.  
  [Jesse Armand](https://github.com/jessearmand)
  [#88](https://github.com/SwiftGen/SwiftGen/pull/88)

## 0.7.5

#### Enhancements

* Updated stencils and unit tests to pass [SwiftLint](https://github.com/realm/SwiftLint).  
  [Adam Gask](https://github.com/AJ9)
  [#79](https://github.com/SwiftGen/SwiftGen/pull/79)
* Updated `storyboards-default.stencil` to better avoid name confusions.  
  [Olivier Halligon](https://github.com/AliSoftware)
   * Now `cases` names are suffixed with `…Scene` and `static func` are prefixed with `instantiate…` to lower the risks of a name conflict with your ViewController classes.
   * The old template is still available but has been renamed `storyboards-uppercase.stencil`
* Added support for `*.clr` files (files to store `NSColorList`'s presented in Color Picker on "Color Palettes" tab).  
  [Ilya Puchka](https://github.com/ilyapuchka)
  [#81](https://github.com/SwiftGen/SwiftGen/pull/81)

## 0.7.4

#### Enhancements

* Added View Controller Placeholders support.  
  [Viacheslav Karamov](https://github.com/vkaramov/)
  [#61](https://github.com/SwiftGen/SwiftGen/issues/61)

## 0.7.3

#### Fixes

* Restructured storyboard templates to work around an LLVM issue with nested types.  
  [Ryan Booker](https://github.com/ryanbooker)
  [#57](https://github.com/SwiftGen/SwiftGen/issues/57#issuecomment-159996671)

> Scenes and Segues are now referenced via `StoryboardScene.<Storyboard>` and `StoryboardSegue.<Storyboard>.<Segue>`

## 0.7.2

#### Enhancements

* Adding comments to generated color enums which allow you to see the color in the QuickHelp documentation

![colors QuickHelp](documentation/ColorsQuickHelp.png)

* The default translation of strings are now added as documentation comments to the enum cases.  
  _You can add translations to your own templates by using the `string.translation` variable._  
  [@MrAlek](https://github.com/MrAlek)
  [#58](https://github.com/SwiftGen/SwiftGen/issues/58)
  [#60](https://github.com/SwiftGen/SwiftGen/pull/60)

#### Fixes

* Fix an issue with the colors template due to an Apple Bug when building in Release and with WMO enabled.  
  [#56](https://github.com/SwiftGen/SwiftGen/issues/56)

## 0.7.1

#### Fixes

* Fix issue with `swiftgen strings` that were using the colors templates instead of the strings template by default.  
  [@ChristopherRogers](https://github.com/ChristopherRogers)
  [#54](https://github.com/SwiftGen/SwiftGen/pull/54)

## 0.7.0

#### Enhancements

* Allow using **custom templates by name**.  
  [#42](https://github.com/SwiftGen/SwiftGen/issues/42)
  [#50](https://github.com/SwiftGen/SwiftGen/pull/50)
  * Now the `-t` flag expect a template name (defaults to `default`), and will search a matching template in `Application Support` first, then in the templates bundled with SwiftGen.  
  * You can still specify a template by path using `-p`.  
  * For more info, see [this dedicated documentation](documentation/Templates.md).  
* You can now list all templates available (both bundled templates and custom ones) using the `swiftgen templates` command.  
  [#42](https://github.com/SwiftGen/SwiftGen/issues/42)
  [#50](https://github.com/SwiftGen/SwiftGen/pull/50)
* Add a `performSegue(_:sender:)` extension on `UIViewController` to accept a `StoryboardSegue` as parameter.  
  You can now for example call `vc.performSegue(UIStoryboard.Segue.Wizard.ShowPassword)`.  
  [#37](https://github.com/SwiftGen/SwiftGen/issues/37)

SwiftGen now comes bundled with some alternate templates, especially `colors-rawValue`, `images-allvalues` and `storyboards-lowercase`, in addition to the default templates.

#### Fixes

* Now `swiftgen storyboards` doesn't generate duplicate enum cases for identical segues (those having equal identifiers and shared custom class).  
  [@filwag](https://github.com/filwag)
  [#43](https://github.com/SwiftGen/SwiftGen/pull/43)
* Fix compilation issue for storyboards without any scene.  
  [Viacheslav Karamov](https://github.com/vkaramov/)
  [#47](https://github.com/SwiftGen/SwiftGen/issues/47)
* Propose an alternate template using lowercase names, especially for when storyboard identifiers match view controller class names.  
  [Viacheslav Karamov](https://github.com/vkaramov/)
  [#48](https://github.com/SwiftGen/SwiftGen/issues/48)
* Introduced an `image-allvalues` template that exposes the list of all images in a `static let allValues` array.  
  [Ahmed Mseddi](https://github.com/amseddi) & Guillaume Lagorce
  [#44](https://github.com/SwiftGen/SwiftGen/pull/44)
* Fix issue with Storyboards without any StoryboardID (all scenes being anonymous) not extending `StoryboardScene`.  
  [#36](https://github.com/SwiftGen/SwiftGen/issues/36)

## 0.6.0

### New Features: Templates

* `SwiftGen` now uses [Stencil](https://github.com/kylef/Stencil) template engine to produce the generated code.
* This means that the generate code will be easier to improve
* This also means that **you can use your own templates** to generate code that better suits your needs and preferences, using `swiftgen … --template FILE …`

### Fixes

* The correct type of _ViewController_ (`UIViewController`, `UINavigationController`, `UITableViewController`, …) is now correctly generated even if not a custom subclass.  
  [#40](https://github.com/SwiftGen/SwiftGen/issues/40)
* Fix issue with `.strings` files encoded in UTF8.  
  [#21](https://github.com/SwiftGen/SwiftGen/issues/21)

## 0.5.2

### New Features

* It's now possible to specify which chars should not be used when generating `case` identifiers.  
  [@Igor-Palaguta](https://github.com/Igor-Palaguta)
  [#34](https://github.com/SwiftGen/SwiftGen/pull/34)

## 0.5.1

#### Fixes

* Installing via `rake install` or `brew install` will now copy the Swift dylibs too, so that `swiftgen` installation won't depend on the location of your Xcode.app (so it'll work on every machine even if you rename your Xcode).
* Fixed links in Playground and Licence headers in source code.

## 0.5.0

#### New Features

* Migrating to [Commander](https://github.com/kylef/Commander) to parse the CLI arguments.  
  [23](https://github.com/SwiftGen/SwiftGen/issues/23)
  [#30](https://github.com/SwiftGen/SwiftGen/issues/30)
* `swiftgen` is now a single binary, and the subcommand names have changed to be more consistent.  
  [#30](https://github.com/SwiftGen/SwiftGen/issues/30)
* New `--output` option.  
  [#30](https://github.com/SwiftGen/SwiftGen/issues/30)

> You must now use the subcommands `swiftgen images`, `swiftgen strings`, `swiftgen storyboards` and `swiftgen colors`. See `swiftgen --help` for more usage info.

#### Fixes

* Fix color parsing with absent alpha  
  [@Igor-Palaguta](https://github.com/Igor-Palaguta)
  [#28](https://github.com/SwiftGen/SwiftGen/pull/28)

## 0.4.4

* Updated Unit tests for latest Swift 2.0 & tested against Xcode 7.1
* Fix small typos in code
* Guard against empty `enums`  

## 0.4.3

* Updated for Xcode 7 Beta 6.  
  [@Dimentar](https://github.com/Dimentar)
  [#14](https://github.com/SwiftGen/SwiftGen/pull/14)

## 0.4.2

* Added `import Foundation` on top of `swiftgen-l10n` generated code.  
  [@Nick11](https://github.com/Nick11)
  [#12](https://github.com/SwiftGen/SwiftGen/pull/12)

## 0.4.1

* Updated for Xcode 7 Beta 5
* `swiftgen-storyboard` now allows to take a path to a `.storyboard` file as argument (as an alternative to give a path to a whole directory)
* The `-v` and `--version` flags are now recognized and print the executable version.

## 0.4.0

* Reorganized files into an **Xcode project** with one target per executable.  
  [#2](https://github.com/SwiftGen/SwiftGen/issues/2)
* Added **Unit Tests** (one per executable + one for common code).  
  [#2](https://github.com/SwiftGen/SwiftGen/issues/2)
* Improved `SwiftGen-L10n` parsing of format strings and placeholders.  
  [#4](https://github.com/SwiftGen/SwiftGen/issues/4)
  [#5](https://github.com/SwiftGen/SwiftGen/issues/5)
  [#6](https://github.com/SwiftGen/SwiftGen/issues/6)
* Updated `Rakefile` so that it now invokes `xcodebuild install`. You can now easily build & install all `swiftgen-xxx` executables in `/usr/local/bin` or anywhere else.
* Added a **version** string (date + sha1) to the built executables (displayed when invoked with no argument)

## 0.3.0

* Reducted the default code generated by `SwiftGenColorEnumBuilder` to avoid clobbering the `UIColor` namespace
* Changed the "namespacing `enum`" in `UIStoryboard` to a `struct` to avoid confusion with the inner enums
* The `UIStoryboard.Scene` enums now use `static func` instead of `static var` for the dedicated `ViewController` constructors ^(†)

^(†) _because it feels more explicit that calling a function like `UIStoryboard.Scene.Wizard.validatePasswordViewController()` will actually **instantiate** a new `ViewController`, rather than returning an existing one._

## 0.2.0

* Added `Segues` enums to `UIStoryboard` to be able to access their identifiers easily.  
  [@esttorhe](https://github.com/esttorhe)
  [#8](https://github.com/SwiftGen/SwiftGen/pull/8)
* Added this very `CHANGELOG.md`

## 0.1.0

Considered to be the first cleaned-up version, far from finished but really usable with clean code.

* Cleaner README
* Namespace the generated `enums` in an outer `enum` to avoid clobbering the `UIStoryboard` namespace

## 0.0.4

* Introducing `SwiftGenColorEnumBuilder`
* `swiftgen-colors` CLI
* Added ability to choose indentation

## 0.0.3

* Introducing `SwiftGenL10nEnumBuilder`
* `swiftgen-l10n` CLI
* Started playing with `UIColor` enums in the playground

## 0.0.2

* Introducing `SwiftGenStoryboardEnumBuilder` class
* `swiftgen-storyboard` CLI

## 0.0.1

Initial version:

* Mostly testing stuff in a playground
* Introducing `SwiftGenAssetsEnumBuilder` class
* `swiftgen-assets` CLI<|MERGE_RESOLUTION|>--- conflicted
+++ resolved
@@ -13,15 +13,12 @@
 * Removed deprecated CLI options. Should you still use them, SwiftGen will return an error and show the new recommended CLI option to use instead.
   [David Jennes](https://github.com/djbe)
   [#301](https://github.com/SwiftGen/SwiftGenKit/issues/301)
-<<<<<<< HEAD
-* Templates are now grouped by subcommand on the filesystem. This is only important if you had custom templates in the `Application Support` directory. To migrate your templates, place them in a subfolder with the name of the subcommand, and remove the prefix of the template filename.
-  [David Jennes](https://github.com/djbe)
-  [#304](https://github.com/SwiftGen/SwiftGenKit/issues/304)
-=======
 * Disable default value for named template option and ensure that there is a template option.  
   [Liquidsoul](https://github.com/liquidsoul)
   [#283](https://github.com/SwiftGen/SwiftGen/issues/283)
->>>>>>> 4207823e
+* Templates are now grouped by subcommand on the filesystem. This is only important if you had custom templates in the `Application Support` directory. To migrate your templates, place them in a subfolder with the name of the subcommand, and remove the prefix of the template filename.
+  [David Jennes](https://github.com/djbe)
+  [#304](https://github.com/SwiftGen/SwiftGenKit/issues/304)
 
 ### New Features
 
