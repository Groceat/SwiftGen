# SwiftGen CHANGELOG

---

## Develop

### Breaking Changes

_None_

### Deprecations

* Fonts: the generated `Font` typealias (to `UIFont`/`NSFont`) is deprecated and will be removed in the next major release.  
  [David Jennes](https://github.com/djbe)
  [#728](https://github.com/SwiftGen/SwiftGen/pull/728)

### New Features

<<<<<<< HEAD
* CoreData: Deprecates `fetchRequest()` and adds `makeFetchRequest()` to avoid ambiguous function usage.  
[David Rothera](https://github.com/davidrothera)
[#726](https://github.com/SwiftGen/SwiftGen/pull/726)
=======
* Fonts: the templates now support a new `fontTypeName` template parameter that you can use to change the name of the `struct` representing a font to something else.  
  [David Jennes](https://github.com/djbe)
  [#728](https://github.com/SwiftGen/SwiftGen/pull/728)
* Fonts: the templates now support a new `fontAliasName` that you can use to change the `typealias`'s name from `Font` to something else. For example: this is useful when working with SwiftUI which already defines a `Font` type. Note that as this `typealias` is deprecated (see deprecations above), this template parameter will also be removed in the next major release.  
  [David Jennes](https://github.com/djbe)
  [#647](https://github.com/SwiftGen/SwiftGen/issues/647)
  [#728](https://github.com/SwiftGen/SwiftGen/pull/728)
>>>>>>> 9958e698

### Bug Fixes

_None_

### Internal Changes

_None_

## 6.2.1

There are no major changes in this release, although JSON & Plist template writers may want to read the [small migration guide](Documentation/SwiftGenKit%20Contexts/MigrationGuide.md##swiftgen-621-migration-guide) to prepare for upcoming context changes.

### Deprecations

* JSON & Plist: if you wrote your own templates, know that the `documents` property of a file has been deprecated in favour of `document`. The old `documents` property will be removed in the next major release.  
  [David Jennes](https://github.com/djbe)
  [#702](https://github.com/SwiftGen/SwiftGen/pull/702)
  [#732](https://github.com/SwiftGen/SwiftGen/pull/732)

### Bug Fixes

* Prevent generating `default.profraw` (code coverage) files.  
  [David Jennes](https://github.com/djbe)
  [#722](https://github.com/SwiftGen/SwiftGen/pull/722)
* JSON/Plist/YAML: Fix issue with homogeneous `Array`s in the Inline templates (such as `[String`]).  
  [#687](https://github.com/SwiftGen/SwiftGen/pull/687)
  [@fjtrujy](https://github.com/fjtrujy)
* Avoid breaking the system swift installation when installing SwiftGen via Homebrew on macOS 10.14.4 or higher.  
  [David Jennes](https://github.com/djbe)
  [#686](https://github.com/SwiftGen/SwiftGen/issue/686)
  [#730](https://github.com/SwiftGen/SwiftGen/pull/730)

### Internal Changes

* Parsers are now executed in parallel, making SwiftGen faster when multiple parsers are used. Note: only applies when using a configuration file.  
  [Marcelo Fabri](https://github.com/marcelofabri)
  [#699](https://github.com/SwiftGen/SwiftGen/issues/699)
* Use `JSONSerialization` instead of `Yams` for parsing JSONs, making the `json` parser faster.  
  [Marcelo Fabri](https://github.com/marcelofabri)
  [#698](https://github.com/SwiftGen/SwiftGen/issues/698)
* JSON/Plist/YAML: Lazily evaluate `metadata` of documents, making SwiftGen faster if the `metadata` field is never used in a template.  
  [Marcelo Fabri](https://github.com/marcelofabri)
  [#700](https://github.com/SwiftGen/SwiftGen/issues/700)

## 6.2.0

⚠️ This minor version contains a lot of deprecations that may apply to your configuration and how you use SwiftGen. With the exception of `swift3` templates (which have been removed), everything should still work as before. But be warned that all features marked as deprecated will be removed in SwiftGen 7.0.

Read the [SwiftGen 6.2 Migration Guide](Documentation/MigrationGuide.md#migrating-to-swiftgen-62) for a list of changes you'll need to apply.

### Breaking Changes

* As Swift 3 is officially no longer maintained, we're obsoleting the Swift 3 templates and they are no longer included with SwiftGen. You can still use the old swift 3 templates by getting them from older SwiftGen versions, or from GitHub by browsing older tags.  
  [David Jennes](https://github.com/djbe)
  [#601](https://github.com/SwiftGen/SwiftGen/pull/601)
  [#691](https://github.com/SwiftGen/SwiftGen/pull/691)

### Deprecations

* XCAssets: the `colorAliasName` and `imageAliasName` template parameters are now deprecated and will be removed in the next major release.  
  [David Jennes](https://github.com/djbe)
  [#614](https://github.com/SwiftGen/SwiftGen/pull/614)
* The use of `swiftgen <parser>` (e.g. `swiftgen strings`, `swiftgen xcassets`, …) command line for running individual parsers is now deprecated in favor of `swiftgen run <parser>`. See "New Features" below.  
  [@AliSoftware](https://github.com/AliSoftware)
  [#705](https://github.com/SwiftGen/SwiftGen/pull/705)
* The subcommand `swiftgen templates` has been renamed `swiftgen template` (singular); the plural form of the command has been deprecated and will be removed in next major version.  
  [@AliSoftware](https://github.com/AliSoftware)
  [#697](https://github.com/SwiftGen/SwiftGen/pull/697)
* The ability for SwiftGen to search custom named templates in `~/Library/Application Support` has been deprecated and will be removed in SwiftGen 7.0. This little known feature made SwiftGen dependent on the machine it was running on. Use `templatePath` to reference custom templates by path instead.  
  [@AliSoftware](https://github.com/AliSoftware)
  [#717](https://github.com/SwiftGen/SwiftGen/pull/717)

### New Features

* Invoking individual parsers from the command line is now done via `swiftgen run <parser>`.  We still highly recommend to use a configuration file for flexibility and performance reasons in your projects, and only use `swiftgen run <parser>` for things like quick iterations when writing your own custom templates.  
  [@AliSoftware](https://github.com/AliSoftware)
  [#705](https://github.com/SwiftGen/SwiftGen/pull/705)
* You can now easily create a new config file using `swiftgen config init`. This will create an example and commented config file and open it to let you edit it to your needs.  _Note that the generated config file is static content which doesn't take the user's project into account (though that might change in the future)_.  
  [@AliSoftware](https://github.com/AliSoftware)
  [#694](https://github.com/SwiftGen/SwiftGen/pull/694)
* You can now use `swiftgen template doc [parser] [templateName]` on the command line to quickly open the documentation for templates on GitHub directly from your terminal.  
  [@AliSoftware](https://github.com/AliSoftware)
  [#697](https://github.com/SwiftGen/SwiftGen/pull/697)
* Each parser now accepts an `options` dictionary, with which you can set internal parser settings to change its behaviour. See the parser's specific documentation for available options.  
  [David Jennes](https://github.com/djbe)
  [#587](https://github.com/SwiftGen/SwiftGen/pull/587)
  [#597](https://github.com/SwiftGen/SwiftGen/pull/597)
* Strings: the parser now accepts a `separator` option, used to split keys into structured components. The default separator remains `.`. For more information, check the [parser's documentation](Documentation/Parsers/strings.md#customization).  
  [David Jennes](https://github.com/djbe)
  [#576](https://github.com/SwiftGen/SwiftGen/issues/576)
  [#588](https://github.com/SwiftGen/SwiftGen/pull/588)
* Core Data: the built-in templates now support an optional `extraImports` parameter. With this you can provide a list of modules to additionally import, for when you have properties with types from external modules. For more information, check the [template's documentation](Documentation/templates/coredata/swift4.md#customization).  
  [David Jennes](https://github.com/djbe)
  [#591](https://github.com/SwiftGen/SwiftGen/issues/591)
  [#592](https://github.com/SwiftGen/SwiftGen/pull/592)
* Core Data: the built-in templates now support `RawRepresentable` attributes (such as `enum`, `OptionSet`, …). They'll check the "User Info" of an attribute for a `RawType` key, which should be set to the type name you want to use for that attribute. To avoid optional attributes, you can also add the `unwrapOptional` user info key. For more information, check the [template's documentation](Documentation/templates/coredata/swift4.md#userinfo-keys).  
  [David Jennes](https://github.com/djbe)
  [#566](https://github.com/SwiftGen/SwiftGen/issues/566)
  [#609](https://github.com/SwiftGen/SwiftGen/issues/609)
  [#593](https://github.com/SwiftGen/SwiftGen/pull/593)
  [#610](https://github.com/SwiftGen/SwiftGen/pull/610)
* Strings: the built-in templates now accept a parameter `lookupFunction` for customizing the localization function, check the [template documentation](Documentation/templates/strings/) for more information.  
  [Steven Magdy](https://github.com/StevenMagdy)
  [426](https://github.com/SwiftGen/SwiftGen/issues/426)
  [468](https://github.com/SwiftGen/SwiftGen/issues/468)
  [573](https://github.com/SwiftGen/SwiftGen/pull/573)
  [716](https://github.com/SwiftGen/SwiftGen/pull/716)
* Strings: templates to generate Objective-C. Please check [the template's documentation](Documentation/templates/strings/objc.md) for more information.  
  [Eric Slosser](https://github.com/Mr-Fixit)
  [SwiftGen/SwiftGen#378](https://github.com/SwiftGen/SwiftGen/pull/378)
* XCAssets: the parser now supports AR Resource Groups, together with reference images and objects.  
  [David Jennes](https://github.com/djbe)
  [#614](https://github.com/SwiftGen/SwiftGen/pull/614)
* Templates: Bundle now use static property on BundleToken for better performance.  
  [shuoli84](https://github.com/shuoli84)
  [#623](https://github.com/SwiftGen/SwiftGen/issues/623)
* All parsers now have built-in Swift 5 templates.  
  [David Jennes](https://github.com/djbe)
  [#595](https://github.com/SwiftGen/SwiftGen/issues/595)
  [#600](https://github.com/SwiftGen/SwiftGen/pull/600)
* Most templates now accept a parameter to force having the file name used as namespace (`enum <FileName>`) in generated code _even if_ there's only one single input file.  
  [Viktoras Laukevičius](https://github.com/viktorasl)
  [#669](https://github.com/SwiftGen/SwiftGen/issues/669)
  [@AliSoftware](https://github.com/AliSoftware)
  [#693](https://github.com/SwiftGen/SwiftGen/pull/693)

### Bug Fixes

* SwiftGen now properly shows a better help message and the command usage when running an incomplete command, instead of complaining about a config file.  
  [@AliSoftware](https://github.com/AliSoftware)
  [#706](https://github.com/SwiftGen/SwiftGen/pull/706)
* XCAssets: improved the performance for color assets by caching the resolved colors.  
  [David Jennes](https://github.com/djbe)
  [#578](https://github.com/SwiftGen/SwiftGen/issues/578)
  [#589](https://github.com/SwiftGen/SwiftGen/pull/589)
* Core Data: `entityName` is now correctly a `class var` instead of a `class func`.  
  [David Jennes](https://github.com/djbe)
  [#590](https://github.com/SwiftGen/SwiftGen/pull/590)
* Strings: we now correctly generate the type `Any` (instead of `String`) for `%@` placeholders.  
  [David Jennes](https://github.com/djbe)
  [620](https://github.com/SwiftGen/SwiftGen/issues/620)
* Colors: Reduce initializer type inference for improved compilation performance.  
  [Markus Faßbender](https://github.com/dermaaarkus)
  [#663](https://github.com/SwiftGen/SwiftGen/issues/663)
* Config Lint: fix config lint not processing relative paths containing ".." correctly.  
  [Wolfgang Lutz](https://github.com/Lutzifer)
  [#688](https://github.com/SwiftGen/SwiftGen/issues/688)
* Core Data: the generated code was missing `,` (comma) for fetch requests with multiple arguments.  
  [David Jennes](https://github.com/djbe)
  [#692](https://github.com/SwiftGen/SwiftGen/pull/692)
* Colors: Fix compile time warning when long expression type checking is enabled.  
  [Ryan Mason-Davies](https://github.com/iotize)
  [#704](https://github.com/SwiftGen/SwiftGen/issues/704)
  [#710](https://github.com/SwiftGen/SwiftGen/pull/710)

### Internal Changes

* The main branch of the repository has been renamed from `master` to `stable`. If you pointed your `Podfile` or dependency managment tool to `master` instead of an official release/tag, you will have to update the branch name in your dependency file.  
  [@AliSoftware](https://github.com/AliSoftware)
  [#714](https://github.com/SwiftGen/SwiftGen/pull/714)
* Documentation: Improved doc for creating custom templates, and added a Documentation Table of Contents.  
  [@AliSoftware](https://github.com/AliSoftware)
  [#713](https://github.com/SwiftGen/SwiftGen/pull/713)
* Refactoring: Reduce globals & rearrange CLI code.  
  [@AliSoftware](https://github.com/AliSoftware)
  [#586](https://github.com/SwiftGen/SwiftGen/pull/586)
* Moved generated test output files into subdirectories per template.  
  [David Jennes](https://github.com/djbe)
  [#598](https://github.com/SwiftGen/SwiftGen/pull/598)
* Compile generated output using configuration files for easier management.  
  [David Jennes](https://github.com/djbe)
  [#365](https://github.com/SwiftGen/SwiftGen/issues/365)
  [#599](https://github.com/SwiftGen/SwiftGen/pull/599)
* XCAssets: renamed the catalogs we use for sample code & testing to avoid some confusion.  
  [David Jennes](https://github.com/djbe)
  [#613](https://github.com/SwiftGen/SwiftGen/pull/613)
* Update SwiftLint and enable some extra SwiftLint rules.  
  [David Jennes](https://github.com/djbe)
  [#617](https://github.com/SwiftGen/SwiftGen/pull/617)
* Some CI fixes related to software versions.  
  [Patrick Nollet](https://github.com/PatrickNLT)
  [#645](https://github.com/SwiftGen/SwiftGen/pull/645)
* Updated to CocoaPods 1.9.0.  
  [David Jennes](https://github.com/djbe)
  [#619](https://github.com/SwiftGen/SwiftGen/pull/619)
* Updated Pods and Gems dependencies.  
  [David Jennes](https://github.com/djbe)
  [#684](https://github.com/SwiftGen/SwiftGen/pull/684)

## 6.1.0

### Changes in core dependencies of SwiftGen

* [StencilSwiftKit 2.7.2](https://github.com/SwiftGen/StencilSwiftKit/blob/2.7.2/CHANGELOG.md)
* [Stencil 0.13.1](https://github.com/kylef/Stencil/blob/0.13.1/CHANGELOG.md)

### New Features

* Adds support for generating code from Core Data models.  
  [Grant Butler](https://github.com/grantjbutler)
  [David Jennes](https://github.com/djbe)
  [Igor Palaguta](https://github.com/Igor-Palaguta)
  [#455](https://github.com/SwiftGen/SwiftGen/pull/455)
  [#567](https://github.com/SwiftGen/SwiftGen/pull/567)
  [#575](https://github.com/SwiftGen/SwiftGen/pull/575)
  [#581](https://github.com/SwiftGen/SwiftGen/pull/581)
  [#45](https://github.com/SwiftGen/SwiftGen/issues/45)
  [#185](https://github.com/SwiftGen/SwiftGen/issues/185)
  [#191](https://github.com/SwiftGen/SwiftGen/pull/191)
  [#195](https://github.com/SwiftGen/SwiftGen/pull/195)
* Config: expand environment variables in YAML files.  
  [Wolfgang Lutz](https://github.com/lutzifer)
  [#355](https://github.com/SwiftGen/SwiftGen/issues/355)
  [#564](https://github.com/SwiftGen/SwiftGen/pull/564)
* Each parser now accepts a `filter` option, which accepts a regular expression for filtering input paths. The filter is applied to individual paths as well as when the parser recurses into directories.  
  [David Jennes](https://github.com/djbe)
  [#383](https://github.com/SwiftGen/SwiftGen/issues/383)
  [#570](https://github.com/SwiftGen/SwiftGen/pull/570)

### Bug Fixes

* Colors: Fix an issue where the `public` access modifier was not being added correctly in the `literals-swift3` and `literals-swift4` templates when the `publicAccess` parameter was specified. Also remove some uneccessary `public` access modifiers from the `swift3` and `swift4` templates.  
  [Isaac Halvorson](https://github.com/hisaac)
  [#549](https://github.com/SwiftGen/SwiftGen/pull/549)

### Internal Changes

* Resolve path if the binary is a symbolic link in order to find bundled templates.  
  [Liquidsoul](https://github.com/liquidsoul)
  [#559](https://github.com/SwiftGen/SwiftGen/issues/559)
* Update to SwiftLint 0.30.1 and enable some extra SwiftLint rules.  
  [David Jennes](https://github.com/djbe)
  [#574](https://github.com/SwiftGen/SwiftGen/pull/574)
  [#583](https://github.com/SwiftGen/SwiftGen/pull/583)

## 6.0.2

### Changes in core dependencies of SwiftGen

* [StencilSwiftKit 2.7.1](https://github.com/SwiftGen/StencilSwiftKit/blob/2.7.1/CHANGELOG.md)
* [Stencil 0.13.1](https://github.com/kylef/Stencil/blob/0.13.1/CHANGELOG.md)

### Bug Fixes

* Strings: rolled back the changes in #503, to ensure `%%` is correctly unescaped.  
  [David Jennes](https://github.com/djbe)
  [#542](https://github.com/SwiftGen/SwiftGen/pull/542)
* Strings: generate the correct types for `%c` and `%p`.  
  [David Jennes](https://github.com/djbe)
  [#543](https://github.com/SwiftGen/SwiftGen/pull/543)
* SPM/Mint: SwiftGen now provides correct version information, instead of "0.0".  
  [David Jennes](https://github.com/djbe)
  [#544](https://github.com/SwiftGen/SwiftGen/pull/544)

## 6.0.1

### Changes in core dependencies of SwiftGen

* [StencilSwiftKit 2.7.1](https://github.com/SwiftGen/StencilSwiftKit/blob/2.7.1/CHANGELOG.md)
* [Stencil 0.13.1](https://github.com/kylef/Stencil/blob/0.13.1/CHANGELOG.md)

### Bug Fixes

* IB: Fix missing `import AppKit`/`import UIKit` in some rare cases.  
  [David Jennes](https://github.com/djbe)
  [#515](https://github.com/SwiftGen/SwiftGen/issues/515)
  [#519](https://github.com/SwiftGen/SwiftGen/pull/519)
* IB: Fix issue with segues-swift4 template when compiled with Swift 4.2 on macOS.  
  [Olivier Halligon](https://github.com/AliSoftware)
  [#515](https://github.com/SwiftGen/SwiftGen/issues/515)
  [#518](https://github.com/SwiftGen/SwiftGen/pull/518)
* SPM/Mint: Update the Stencil version to 0.13.1.  
  [David Jennes](https://github.com/djbe)
  [#527](https://github.com/SwiftGen/SwiftGen/pull/527)
* Ensure the `templates` subcommand properly works with the deprecated `storyboards` subcommand.  
  [David Jennes](https://github.com/djbe)
  [#525](https://github.com/SwiftGen/SwiftGen/issues/525)
  [#530](https://github.com/SwiftGen/SwiftGen/pull/530)
* Ensure configuration file errors show as red in Xcode.  
  [Olivier Halligon](https://github.com/AliSoftware)
  [#516](https://github.com/SwiftGen/SwiftGen/issues/516)
  [#533](https://github.com/SwiftGen/SwiftGen/pull/533)
* Strings: Ensure the parser correctly handles keys ending with a `.` and empty key components.  
  [David Jennes](https://github.com/djbe)
  [#528](https://github.com/SwiftGen/SwiftGen/issues/528)
  [#531](https://github.com/SwiftGen/SwiftGen/pull/531)

### Internal Changes

* Integrated Danger to help on contributions by giving automatic feedback.  
  [Olivier Halligon](https://github.com/AliSoftware)
  [#520](https://github.com/SwiftGen/SwiftGen/issues/520)
  [#524](https://github.com/SwiftGen/SwiftGen/issues/524)

## 6.0.0

⚠️ This major version is a big milestone in which a lot of refactoring and cleaning has been done. Many features added over previous releases have been reworked and unified, while also preparing SwiftGen for future additions. This means that you'll need to adapt your configuration files (or command line invocations) and custom templates to work with this new major version.

Read the [SwiftGen 6.0 Migration Guide](Documentation/MigrationGuide.md#migrating-to-swiftgen-60) for a list of changes you'll need to apply.

### Changes in core dependencies of SwiftGen

* [StencilSwiftKit 2.7.0](https://github.com/SwiftGen/StencilSwiftKit/blob/2.7.0/CHANGELOG.md)
* [Stencil 0.13.1](https://github.com/kylef/Stencil/blob/0.13.1/CHANGELOG.md)

### Breaking Changes

* Don't normalize string keys while parsing, let all transformation be done on template side. This makes the developer responsible to keep the language file organized, duplications won't be removed.  
  [Diego Chohfi](https://github.com/dchohfi)
  [#257](https://github.com/SwiftGen/SwiftGen/issues/257)
* Remove Swift 2 support.  
  [David Jennes](https://github.com/djbe)
  [#420](https://github.com/SwiftGen/SwiftGen/pull/420)
* Renamed the `storyboards` command to `ib`, to better reflect it's purpose. An alias for `storyboards` still exists, but it will be removed at some point.  
  [David Jennes](https://github.com/djbe)
  [#423](https://github.com/SwiftGen/SwiftGen/pull/423)
* XCAssets: the generated templates won't namespace groups by default anymore, use the `forceProvidesNamespaces` flag to enable this behaviour again.  
  [jechris](https://github.com/pjechris)
  [#453](https://github.com/SwiftGen/SwiftGen/issues/453)
* XCAssets: the templates won't generate any all-values accessors anymore by default. Use the `allValues` flag to enable this behaviour again. Note: this replaces the old `noAllValues` flag (with an inverse behaviour).  
  [David Jennes](https://github.com/djbe)
  [#480](https://github.com/SwiftGen/SwiftGen/pull/480)
* XCAssets: Dropped the deprecated `allValues` constant, use the type specific constants such as `allColors`, `allDataItems` and `allImages`. The default value of `imageAlias` has also been changed from `Image` to `AssetImageTypeAlias`, to be consistent with the other types.  
  [David Jennes](https://github.com/djbe)
  [#482](https://github.com/SwiftGen/SwiftGen/pull/482)
* Interface Builder: split up the storyboards template into 2 parts, one for scenes and one for segues.  
  [David Jennes](https://github.com/djbe)
  [#419](https://github.com/SwiftGen/SwiftGen/pull/419)

### New Features

* Add ability to list all custom fonts and register them using `FontFamily.registerAllCustomFonts`.  
  [Olivier Halligon](https://github.com/AliSoftware)
  [#394](https://github.com/SwiftGen/SwiftGen/issues/394)
* Add support for Swift Package Manager and Mint.  
  [Yonas Kolb](https://github.com/yonaskolb)
  [#411](https://github.com/SwiftGen/SwiftGen/pull/411)
* The `swiftgen.yml` config file now accepts multiple outputs for each parser, allowing you to generate multiple outputs from the same files and content. This also means that the `output` parameter is now deprecated, in favour of the `outputs` parameter, and it may be removed in a future version of SwiftGen. Similarly, the `paths` parameter has been renamed to `inputs` for consistency. You can always use `swiftgen config lint` to validate your configuration file.  
  [David Jennes](https://github.com/djbe)
  [#424](https://github.com/SwiftGen/SwiftGen/pull/424)
  [#510](https://github.com/SwiftGen/SwiftGen/pull/510)
* Use `swiftlint:disable all` in generated files to avoid interference with SwiftLint rules custom to the host project.  
  [Frederick Pietschmann](https://github.com/fredpi)
  [David Jennes](https://github.com/djbe)
  [#409](https://github.com/SwiftGen/SwiftGen/issues/409)
  [#506](https://github.com/SwiftGen/SwiftGen/issues/506)
* XCAssets: Added support for `NSDataAssets`.  
  [Oliver Jones](https://github.com/orj)
  [#444](https://github.com/SwiftGen/SwiftGen/issues/444)
* Organised the generated code in sections for better readability, with all generated constants at the top of the file.  
  [David Jennes](https://github.com/djbe)
  [Olivier Halligon](https://github.com/AliSoftware)
  [#456](https://github.com/SwiftGen/SwiftGen/pull/456)
  [#481](https://github.com/SwiftGen/SwiftGen/pull/481)
* Added support for JSON, Plist and YAML files using the `swiftgen json`, `swiftgen plist` and `swiftgen yaml` commands. The parsed contexts and the generated files for each parser have been kept quite similar, for easier switching between file formats.  
  [John T McIntosh](https://github.com/johntmcintosh)
  [Toshihiro Suzuki](https://github.com/toshi0383)
  [Peter Livesey](https://github.com/plivesey)
  [David Jennes](https://github.com/djbe)
  [#379](https://github.com/SwiftGen/SwiftGen/pull/379)
  [#359](https://github.com/SwiftGen/SwiftGen/issues/359)
  [#288](https://github.com/SwiftGen/SwiftGen/pull/288)
  [#188](https://github.com/SwiftGen/SwiftGen/pull/188)
  [#493](https://github.com/SwiftGen/SwiftGen/pull/493)
  [#504](https://github.com/SwiftGen/SwiftGen/pull/504)
* Updated the playgrounds with the new `json`, `plist` and `yaml` parsers, and updated the other pages to reflect the template changes.  
  [David Jennes](https://github.com/djbe)
  [#495](https://github.com/SwiftGen/SwiftGen/pull/495)
* We're deprecating the old `--template` CLI option in favor of `--templateName`, to better match the naming of the other options and the configuration file. The old `--template` option will remain until the next major version.  
  [David Jennes](https://github.com/djbe)
  [#509](https://github.com/SwiftGen/SwiftGen/pull/509)

### Bug Fixes

* Fix memory leak in generated code for Fonts.  
  [Olivier Halligon](https://github.com/AliSoftware)
  [#394](https://github.com/SwiftGen/SwiftGen/issues/394)
* Interface Builder: ensure the templates handle `GLKViewController`, `AVPlayerViewController` and `NSPageController` correctly.  
  [David Jennes](https://github.com/djbe)
  [#404](https://github.com/SwiftGen/SwiftGen/issues/404)
  [#414](https://github.com/SwiftGen/SwiftGen/pull/414)
* Interface Builder: ensure the parser can handle files with and without "trait variations".  
  [David Jennes](https://github.com/djbe)
  [#367](https://github.com/SwiftGen/SwiftGen/issues/367)
  [#429](https://github.com/SwiftGen/SwiftGen/pull/429)
* Restrict `SceneType` and `InitialSceneType` to UIViewController when not targeting AppKit. When targeting AppKit, remove superfluous `Any`.  
  [Darron Schall](https://github.com/darronschall)
  [#463](https://github.com/SwiftGen/SwiftGen/issues/463)
  [#464](https://github.com/SwiftGen/SwiftGen/pull/464)
* Fonts: disable a warning in generated font files for projects with `conditional_returns_on_newlines` SwiftLint rule enabled.  
  [Ryan Davies](https://github.com/iotize)
  [#436](https://github.com/SwiftGen/SwiftGen/issues/436)
  [#465](https://github.com/SwiftGen/SwiftGen/pull/465)
* Interface Builder: the parser and templates now handle the "Inherit module from target" setting.  
  [David Jennes](https://github.com/djbe)
  [#435](https://github.com/SwiftGen/SwiftGen/issues/435)
  [#485](https://github.com/SwiftGen/SwiftGen/pull/485)
* Strings: the parser now correctly handles formats such as `% d` and `%#x`.  
  [David Jennes](https://github.com/djbe)
  [#502](https://github.com/SwiftGen/SwiftGen/pull/502)
* Strings: ensure strings without arguments are not processed using `String(format:)`.  
  [David Jennes](https://github.com/djbe)
  [#503](https://github.com/SwiftGen/SwiftGen/pull/503)

### Internal Changes

* Migrated to CircleCI 2.0.  
  [David Jennes](https://github.com/djbe)
  [#403](https://github.com/SwiftGen/SwiftGen/pull/403)
* Switched to using SwiftLint via CocoaPods instead of our own install scripts.  
  [David Jennes](https://github.com/djbe)
  [#401](https://github.com/SwiftGen/SwiftGen/pull/401)
* Enabled some extra SwiftLint rules for better code consistency.  
  [David Jennes](https://github.com/djbe)
  [#402](https://github.com/SwiftGen/SwiftGen/pull/402)
  [#476](https://github.com/SwiftGen/SwiftGen/pull/476)
* Updated to latest Xcode (10.0.0) and Swift 4.2.  
  [David Jennes](https://github.com/djbe)
  [#415](https://github.com/SwiftGen/SwiftGen/pull/415)
  [#498](https://github.com/SwiftGen/SwiftGen/pull/498)
* Update to Stencil 0.13.0, and use some of it's new filters in our templates.  
  [David Jennes](https://github.com/djbe)
  [#416](https://github.com/SwiftGen/SwiftGen/pull/416)
  [#475](https://github.com/SwiftGen/SwiftGen/pull/475)
  [#498](https://github.com/SwiftGen/SwiftGen/pull/498)
* Store testing contexts as YAML files instead of PLISTs.  
  [David Jennes](https://github.com/djbe)
  [#418](https://github.com/SwiftGen/SwiftGen/pull/418)
  [#461](https://github.com/SwiftGen/SwiftGen/pull/461)
* Refactor the parsers as they're getting more complex.  
  [David Jennes](https://github.com/djbe)
  [#417](https://github.com/SwiftGen/SwiftGen/pull/417)
  [#422](https://github.com/SwiftGen/SwiftGen/pull/422)
* Disabled a SwiftLint rule for function parameter count.  
  [Oleg Gorbatchev](https://github.com/gorbat-o)
  [#428](https://github.com/SwiftGen/SwiftGen/pull/428)
* Fix missing link in the README.  
  [Takeshi Fujiki](https://github.com/takecian)
  [#459](https://github.com/SwiftGen/SwiftGen/issues/459)

## 5.3.0

### Changes in core dependencies of SwiftGen

* [StencilSwiftKit 2.4.0](https://github.com/SwiftGen/StencilSwiftKit/blob/2.4.0/CHANGELOG.md)
* [Stencil 0.10.1](https://github.com/kylef/Stencil/blob/0.10.1/CHANGELOG.md)

### New Features

* XCAssets: exposed getter for image name string.  
  [Abbey Jackson](https://github.com/abbeyjackson)
  [SwiftGen/templates#85](https://github.com/SwiftGen/templates/pull/85)
* XCAssets: exposed getter for color name string.  
  [Stephan Diederich](https://github.com/diederich)
  [SwiftGen/templates#87](https://github.com/SwiftGen/templates/pull/87)
* Allows to set all properties as `public` by using `--param publicAccess` on all templates.  
  [Olivier Halligon](https://github.com/AliSoftware)
  [SwiftGen/templates#84](https://github.com/SwiftGen/templates/pull/84)
  [Txai Wieser](https://github.com/txaiwieser)
  [SwiftGen/templates#81](https://github.com/SwiftGen/templates/pull/81)

### Internal Changes

* Merged the `SwiftGenKit` and `templates` repositories back into this repository for easier development and maintenance.  
  [David Jennes](https://github.com/djbe)
  [#356](https://github.com/SwiftGen/SwiftGen/pull/356)

## 5.2.1

### Bug Fixes

* Fix SwiftGen no longer working using CLI parameters (instead of config file).  
  [David Jennes](https://github.com/djbe)
  [#347](https://github.com/SwiftGen/SwiftGen/pull/347)
* Errors now properly exit with a non-zero exit code.  
  [Olivier Halligon](https://github.com/AliSoftware)
  [#348](https://github.com/SwiftGen/SwiftGen/pull/348)
* `swiftgen --help` prints the full help back again
  (and not just the help of the default `config run` subcommand).  
  [Olivier Halligon](https://github.com/AliSoftware)
  [#349](https://github.com/SwiftGen/SwiftGen/pull/349)

## 5.2.0

### Changes in core dependencies of SwiftGen

* [SwiftGenKit 2.1.1](https://github.com/SwiftGen/SwiftGenKit/blob/2.1.1/CHANGELOG.md)
* [StencilSwiftKit 2.3.0](https://github.com/SwiftGen/StencilSwiftKit/blob/2.3.0/CHANGELOG.md)
* [templates 2.2.0](https://github.com/SwiftGen/templates/blob/2.2.0/CHANGELOG.md)

### New Features

* You can now use a `swiftgen.yml` file to configure SwiftGen! 🎉  
  Read more about it [in the dedicated documentation](Documentation/ConfigFile.md).  
  [Olivier Halligon](https://github.com/AliSoftware)
  [#337](https://github.com/SwiftGen/SwiftGen/pull/337)
* Storyboards: Added a new `ignoreTargetModule` parameter if you're using storyboards in multiple targets, to avoid issues with the generated code.  
  [Julien Quéré](https://github.com/juli1quere)
  [SwiftGen/templates#36](https://github.com/SwiftGen/templates/pull/36)

### Bug Fixes

* Fixes an issue in High Sierra where the output of the processed Catalog Entries was not ordered alphabetically.  
  [Yusuke Kuroiwa](https://github.com/wakinchan)
  [Francisco Diaz](https://github.com/fdiaz)
  [SwiftGen/SwiftGenKit#57](https://github.com/SwiftGen/SwiftGenKit/pull/57)
* Fonts: fix code which checks if a font is already registered.  
  [Vladimir Burdukov](https://github.com/chipp)
  [SwiftGen/templates#77](https://github.com/SwiftGen/templates/pull/77)
* SwiftLint rules: Disabled the `superfluous_disable_command` rule
  for all `swiftlint:disable` exceptions in all templates.  
  [Olivier Halligon](https://github.com/AliSoftware)
  [SwiftGen/SwiftGen#334](https://github.com/SwiftGen/SwiftGen/issues/334)
  [SwiftGen/templates#83](https://github.com/SwiftGen/templates/pull/83)
* When installing SwiftGen via CocoaPods, the unneeded `file.zip` is not kept in `Pods/SwiftGen/` anymore _(freeing ~5MB on each install of SwiftGen made via CocoaPods!)_.  
  [Olivier Halligon](https://github.com/AliSoftware)
  [#342](https://github.com/SwiftGen/SwiftGen/pull/342)

## 5.1.2

### Internal Changes

* Allows the SwiftGen source code to be built with Xcode 9.
  This also has the nice side-effect of making the homebrew installation of SwiftGen also available for macOS 10.13.  
  [Olivier Halligon](https://github.com/AliSoftware)
  [David Jennes](https://github.com/djbe)
  [#330](https://github.com/SwiftGen/SwiftGen/issues/330)
  [SwiftGen/Eve#10](https://github.com/SwiftGen/Eve/pull/10)

## 5.1.1

### Changes in core dependencies of SwiftGen

* [templates 2.1.1](https://github.com/SwiftGen/templates/blob/2.1.1/CHANGELOG.md)

### Bug Fixes

* XCAssets: fixed some compatibility issues with the swift 3 template on Xcode 8, and with other templates.  
  [David Jennes](https://github.com/djbe)
  [SwiftGen/templates#76](https://github.com/SwiftGen/templates/pull/76)

## 5.1.0

### Changes in core dependencies of SwiftGen

* [SwiftGenKit 2.1.0](https://github.com/SwiftGen/SwiftGenKit/blob/2.1.0/CHANGELOG.md)
* [StencilSwiftKit 2.1.0](https://github.com/SwiftGen/StencilSwiftKit/blob/2.1.0/CHANGELOG.md)
* [templates 2.1.0](https://github.com/SwiftGen/templates/blob/2.1.0/CHANGELOG.md)

### New Features

* Added Swift 4 templates. Use `-t swift4` or whatever variant you want to use
  (see `swiftgen templates list` for the available names).  
  [David Jennes](https://github.com/djbe)
  [SwiftGen/templates/#67](https://github.com/SwiftGen/templates/pull/67)
* XCAssets: Added support for named colors. When using `swiftgen xcassets` the bundled templates
  will now also include colors found in the Asset Catalog in addition to the images.  
  [David Jennes](https://github.com/djbe)
  [SwiftGen/templates/#68](https://github.com/SwiftGen/templates/pull/68)
* Fonts: the path to fonts will now default to just the font filename, but you can disable
  this behaviour by enabling the `preservePath` parameter.  
  [David Jennes](https://github.com/djbe)
  [SwiftGen/templates/#71](https://github.com/SwiftGen/templates/pull/71)
* Colors: new template that uses `#colorLiteral`s.  
  Use `swiftgen colors -t literals-swift3` / `swiftgen colors -t literals-swift4` to use them.  
  [David Jennes](https://github.com/djbe)
  [SwiftGen/templates/#72](https://github.com/SwiftGen/templates/pull/72)

## 5.0.0

⚠️ This major version is a big milestone in which a lot of refactoring and cleaning has been done. Many features added over previous releases have been reworked and unified, while also preparing SwiftGen for future additions. This means that you'll need to adapt your command line invocations and custom templates to work with this new major version.

Read the [SwiftGen 5.0 Migration Guide](Documentation/MigrationGuide.md#migrating-to-swiftgen-50) for a list of changes you'll need to apply.

### Changes in core dependencies of SwiftGen

* [SwiftGenKit 2.0.0](https://github.com/SwiftGen/SwiftGenKit/blob/2.0.0/CHANGELOG.md)
* [StencilSwiftKit 2.0.0](https://github.com/SwiftGen/StencilSwiftKit/blob/2.0.0/CHANGELOG.md)
* [Stencil 0.9.0](https://github.com/kylef/Stencil/blob/0.9.0/CHANGELOG.md)
* [templates 2.0.0](https://github.com/SwiftGen/templates/blob/2.0.0/CHANGELOG.md)

### Breaking Changes

* Removed deprecated CLI options. Please consult the migration guide should you still use them.  
  [David Jennes](https://github.com/djbe)
  [#301](https://github.com/SwiftGen/SwiftGen/issues/301)
* Disable default value for named template option and ensure that there is a template option.  
  [Liquidsoul](https://github.com/liquidsoul)
  [#283](https://github.com/SwiftGen/SwiftGen/issues/283)
* Templates are now grouped by parser on the filesystem. This is only important if you had custom templates in the `Application Support` directory. To migrate your templates, place them in a subfolder with the name of the parser, and remove the prefix of the template filename.  
  [David Jennes](https://github.com/djbe)
  [#304](https://github.com/SwiftGen/SwiftGen/issues/304)
* The `images` command has been renamed to `xcassets` to better reflect its functionality.  
  [Olivier Halligon](https://github.com/AliSoftware)
  [#317](https://github.com/SwiftGen/SwiftGen/issues/317)

#### Notable breaking changes from other SwiftGen repositories

* Many deprecated templates have been removed (or merged), and others have been renamed to reflect new behaviours. Please check the [templates migration guide](Documentation/templates/MigrationGuide.md#deprecated-templates-in-20-swiftgen-50) for more information.  
  [David Jennes](https://github.com/djbe)
  [SwiftGen/templates#47](https://github.com/SwiftGen/templates/issues/47)
* There have been some breaking changes in the generated code for storyboards. Please check the [templates migration guide](Documentation/templates/MigrationGuide.md#deprecated-templates-in-20-swiftgen-50) for more information, where we also provide a compatibility template.  
  [Olivier Halligon](https://github.com/AliSoftware)
  [SwiftGen/templates#65](https://github.com/SwiftGen/templates/issues/65)
* Removed deprecated template context variables, and restructured many others. Please check the [SwiftGenKit migration guide](Documentation/SwiftGenKit%20Contexts/MigrationGuide.md#swiftgenkit-20-swiftgen-50-migration-guide) for more information.  
  [David Jennes](https://github.com/djbe)
  [SwiftGen/SwiftGenKit#5](https://github.com/SwiftGen/SwiftGenKit/issues/5)
* Some filters have been removed in favour of Stencil's built in versions, and other filters have been updated to accept parameters. Please consult the [StencilSwiftKit migration guide](https://github.com/SwiftGen/StencilSwiftKit/blob/stable/Documentation/MigrationGuide.md#stencilswiftkit-20-swiftgen-50) for more information.  
  [David Jennes](https://github.com/djbe)
  [SwiftGen/StencilSwiftKit#5](https://github.com/SwiftGen/StencilSwiftKit/issues/5)
  [SwiftGen/StencilSwiftKit#6](https://github.com/SwiftGen/StencilSwiftKit/issues/6)

### New Features

* Colors and strings commands now accept multiple input files. With these 2 additions, all swiftgen generator commands are able to handle multiple input files.  
  [David Jennes](https://github.com/djbe)
  [#313](https://github.com/SwiftGen/SwiftGen/issues/313)
  [SwiftGen/SwiftGenKit#40](https://github.com/SwiftGen/SwiftGenKit/issues/40)
  [SwiftGen/SwiftGenKit#41](https://github.com/SwiftGen/SwiftGenKit/issues/41)

### Internal Changes

* Improved installation instructions in the README.  
  [Olivier Halligon](https://github.com/AliSoftware)
  [#303](https://github.com/SwiftGen/SwiftGen/issues/303)

#### Notable internal changes from other SwiftGen repositories

* Switch back from `actool` to an internal parser to fix numerous issues with the former. This fixes issues a few people encountered when using asset catalogs that contained some of the less common set types.  
  [David Jennes](https://github.com/djbe)
  [#228](https://github.com/SwiftGen/SwiftGen/issues/228)
  [SwiftGen/SwiftGenKit#43](https://github.com/SwiftGen/SwiftGenKit/issues/43)

## 4.2.1

### Changes in core dependencies of SwiftGen

* [SwiftGenKit 1.1.0](https://github.com/SwiftGen/SwiftGenKit/blob/1.1.0/CHANGELOG.md)
* [StencilSwiftKit 1.0.2](https://github.com/SwiftGen/StencilSwiftKit/blob/1.0.2/CHANGELOG.md)
* [Stencil 0.9.0](https://github.com/kylef/Stencil/blob/0.9.0/CHANGELOG.md)
* [templates 1.1.0](https://github.com/SwiftGen/templates/blob/1.1.0/CHANGELOG.md)

### Bug Fixes

* Fix a bug in which the version of SwiftGen was reported as `v0.0` by `swiftgen --version`.  
  [Olivier Halligon](https://github.com/AliSoftware)

### Internal Changes

* Update StencilGenKit to 1.0.2 and update Circle CI to Xcode 8.3.  
  [Diogo Tridapalli](https://github.com/diogot)
  [#295](https://github.com/SwiftGen/SwiftGen/issues/295)
* Switch from Travis CI to Circle CI, clean up the Rakefile in the process.  
  [David Jennes](https://github.com/djbe)
  [Olivier Halligon](https://github.com/AliSoftware)
  [#269](https://github.com/SwiftGen/SwiftGen/pull/269)
* Fix remaining enum names not Swift 3 compliant.  
  [Liquidsoul](https://github.com/liquidsoul)
  [#297](https://github.com/SwiftGen/SwiftGen/issues/297)
* Added the `CONTRIBUTING.md` file to help new contributors.  
  [Olivier Halligon](https://github.com/AliSoftware)
  [Cihat Gündüz](https://github.com/Dschee)
  [#149](https://github.com/SwiftGen/SwiftGen/pull/149)
  [#298](https://github.com/SwiftGen/SwiftGen/pull/298)

## 4.2.0

### Changes in core dependencies of SwiftGen

* [SwiftGenKit 1.0.1](https://github.com/SwiftGen/SwiftGenKit/blob/1.0.1/CHANGELOG.md)
* [StencilSwiftKit 1.0.0](https://github.com/SwiftGen/StencilSwiftKit/blob/1.0.0/CHANGELOG.md)
* [Stencil 0.8.0](https://github.com/kylef/Stencil/blob/0.8.0/CHANGELOG.md)
* [templates 1.0.0](https://github.com/SwiftGen/templates/blob/1.0.0/CHANGELOG.md)

### New Features

* You can now pass custom parameters to your templates using the `--param X=Y` syntax.  
  [@djbe](https://github.com/djbe)
  [#265](https://github.com/SwiftGen/SwiftGen/pull/265/commits/3a7971ccbf16c41f0b2341e71b8a1ffbcabebecf)
  * This command-line option can be repeated at will and used to pass structured custom parameters (e.g. `--param tabs=2 --param foo.bar=1 --param foo.baz=2`).  
  * You can then use them in your templates using e.g. `{{param.tabs}}`, `{{param.foo.bar}}` & `{{param.foo.baz}}`.  
* Templates can now access environment variables via the `env` key of the Stencil context (e.g. `{{env.USER}}`, `{{env.LANG}}`).  
  [@djbe](https://github.com/djbe)
  [#265](https://github.com/SwiftGen/SwiftGen/pull/265/commits/3a7971ccbf16c41f0b2341e71b8a1ffbcabebecf)
  * This is especially useful when integrating SwiftGen as a Script Build Phase in your Xcode project as you can then access Xcode Build Settings exposed as
  environment variables by Xcode, e.g. `{{env.PRODUCT_MODULE_NAME}}`.  

#### Notable new features from other SwiftGen repositories

* Use an explicit bundle parameter to support frameworks for all templates.  
  [@NachoSoto](https://github.com/NachoSoto)
  [@djbe](https://github.com/djbe)
  [#255](https://github.com/SwiftGen/SwiftGen/pull/255)
  [SwiftGen/templates#17](https://github.com/SwiftGen/templates/pull/17)

### Deprecations

In preparation for an upcoming cleanup of SwiftGen to remove some legacy code as well as Stencil old variables, tags and filters, and change the default templates to Swift 3, **some things are being deprecated and will be removed in the next major version 5.0**.

As a result, if you wrote custom templates, you should already prepare for the upcoming 5.0 by migrating your templates to use the new variables (already avaiable in SwiftGen 4.2 / SwiftGenKit 1.0).

See [#244](https://github.com/SwiftGen/SwiftGen/issues/244) and [the Migration Guide](Documentation/MigrationGuide.md) for a list of deprecations and their replacements.

### Bug Fixes

#### Notable bug fixes from other SwiftGen repositories

* Storyboards templates won't `import` your app module anymore,
  removing that annoying warning.  
  [@djbe](https://github.com/djbe)
  [SwiftGen/templates#19](https://github.com/SwiftGen/templates/pull/19)

### Internal changes

* SwiftGen has migrated to [its own GitHub organization](https://github.com/SwiftGen/SwiftGen) 🎉.  
* SwiftGen has been split in multiple repositories and separate modules.  
  [@AliSoftware](https://github.com/AliSoftware)
  [@djbe](https://github.com/djbe)
  [#240](https://github.com/SwiftGen/SwiftGen/issues/240)
  [#265](https://github.com/SwiftGen/SwiftGen/pull/265)
  * The present [SwiftGen](https://github.com/SwiftGen/SwiftGen) is the CLI parsing. It is in charge of calling the frameworks, feeding them appropriate parameters according to the command line arguments.
  * [SwiftGenKit](https://github.com/SwiftGen/SwiftGenKit) is the framework responsible for parsing your assets/resources and turning them into a structured representation compatible with `Stencil` templates.
  * [StencilSwiftKit](https://github.com/SwiftGen/StencilSwiftKit) is a framework adding some extensions to the template engine [Stencil](https://github.com/kylef/Stencil) used by SwiftGen. It adds some tags and filters as well as convenience methods shared both by SwiftGen itself and by [Sourcery](https://github.com/krzysztofzablocki/Sourcery).
  * The SwiftGen templates has been moved into [a dedicated templates repo](https://github.com/SwiftGen/templates) so they can evolve and be unit-tested separately of SwiftGen.

Note: The next minor version will focus on bringing more documentation for all this new structure and improve ease of future contributions.

## 4.1.0

### New Features

* Added a script reference to simplify and automate localization of existing non localized project.  
  [HuguesBR](https://github.com/HuguesBR)
* Added a `storyboards-osx-swift3` template.  
  [Felix Lisczyk](https://github.com/FelixII)
  [#225](https://github.com/SwiftGen/SwiftGen/pull/225)
* Added a `strings-no-comments-swift3` template that does not include the
  default translation of each key.  
  [Loïs Di Qual](https://github.com/ldiqual)
  [#222](https://github.com/SwiftGen/SwiftGen/issues/222)
* Images: new dot-syntax template, use `dot-syntax-swift3` or `dot-syntax` (for
  Swift 2.3).  
  [David Jennes](https://github.com/djbe)
  [#206](https://github.com/SwiftGen/SwiftGen/pull/206)
* Reworked the "dot-syntax" and "structured" templates to use the new `macro`
  and `call` tags, which greatly simplifies the templates, and also removes the
  limitation of 5-level deep structures.  
  [David Jennes](https://github.com/djbe)
  [#237](https://github.com/SwiftGen/SwiftGen/pull/237)
* Storyboards: automatically detect the correct modules that need to be
  imported. The `--import` option has therefore been deprecated, as well as the
  `extraImports` template variable. Instead use the the new `modules` variable,
   which offers the same functionality.  
  [David Jennes](https://github.com/djbe)
  [#243](https://github.com/SwiftGen/SwiftGen/pull/243)
* Support multiple input paths for some commands.  
  [David Jennes](https://github.com/djbe)
  [#213](https://github.com/SwiftGen/SwiftGen/pull/213)
  * `fonts` accepts multiple input directories, all found fonts will be added
    to the `families` template variable.
  * `images` now supports multiple asset catalogs as input. Templates can now
    use the `catalogs` variable to access each individual catalog.
  * `storyboards` accepts multiple paths (to folders or `storyboard` files).
    All found storyboards will be available in the `storyboards` template
    variable.

### Bug Fixes

* Strings: fix issue with `dot-syntax-swift3` where function definitions were
  not Swift 3 guidelines compliant.  
  [David Jennes](https://github.com/djbe)
  [#241](https://github.com/SwiftGen/SwiftGen/issues/241)
  [#247](https://github.com/SwiftGen/SwiftGen/pull/247)
* Snake cased keys with uppercase letters are correctly camel cased again.  
  [Cihat Gündüz](https://github.com/Dschee)
  [#226](https://github.com/SwiftGen/SwiftGen/issues/226)
  [#233](https://github.com/SwiftGen/SwiftGen/pull/233)

### Internal changes

* Better error handling in the `colors` command.  
  [David Jennes](https://github.com/djbe)
  [#227](https://github.com/SwiftGen/SwiftGen/pull/227)
* Stencil: added two new tags `macro` and `call`, see the
  [documentation](https://github.com/SwiftGen/SwiftGen/blob/4.1.0/documentation/Templates.md). for in depth explanations on how
  to use them.  
  [David Jennes](https://github.com/djbe)
  [#237](https://github.com/SwiftGen/SwiftGen/pull/237)
* SwiftLint: Remove `switch_case_on_newline` warning for generated color file.  
  [Mickael Titeca](https://github.com/MickaCapi)
  [#239](https://github.com/SwiftGen/SwiftGen/pull/239)
* Stencil: better string filter testing and fixed a small issue with
  `lowerFirstWord`.  
  [David Jennes](https://github.com/djbe)
  [#245](https://github.com/SwiftGen/SwiftGen/pull/245)

## 4.0.1

### Bug Fixes

* Escape newlines again in .strings file keys.  
  [ChristopherRogers](https://github.com/ChristopherRogers)
  [#208](https://github.com/SwiftGen/SwiftGen/pull/208)
* Fix broken `import` option added in 4.0.0.  
  [David Jennes](https://github.com/djbe)
  [#214](https://github.com/SwiftGen/SwiftGen/pull/214)
* Show an error when the provided path to the `images` command is not an asset
  catalog.  
  [David Jennes](https://github.com/djbe)
  [#217](https://github.com/SwiftGen/SwiftGen/pull/217)
* Strings dot-syntax template: use `enum`s for namespacing instead of `struct`s.  
  [David Jennes](https://github.com/djbe)
  [#218](https://github.com/SwiftGen/SwiftGen/pull/218)

### Internal changes

* Swift 3 migration.  
  [ahtierney](https://github.com/ahtierney)
  [#201](https://github.com/SwiftGen/SwiftGen/pull/201)
* Restructure the SwiftGen project to build as an `.app` during
  developement, for easier debugging in Xcode.  
  [ahtierney](https://github.com/ahtierney)
  [#204](https://github.com/SwiftGen/SwiftGen/pull/204)
* Consolidate the use of PathKit internally.  
  [David Jennes](https://github.com/djbe)
  [#212](https://github.com/SwiftGen/SwiftGen/pull/212)
* Updated Stencil to [0.7.2](https://github.com/kylef/Stencil/releases/tag/0.7.0).  
  [Kyle Fuller](https://github.com/kylef)
  [#216](https://github.com/SwiftGen/SwiftGen/issues/216)

## 4.0.0

### Breaking Changes

* Change swift 3 storyboard segue template's sender from `AnyObject` to `Any`.  
  [Derek Ostrander](https://github.com/dostrander)
  [#197](https://github.com/SwiftGen/SwiftGen/pull/197)
* Fix swift 3 storyboard templates to be compliant with swift 3 api design guidelines.  
  [Afonso](https://github.com/afonsograca)
  [#194](https://github.com/SwiftGen/SwiftGen/pull/194)
* Remove the `key` param label from the `tr` function for Localized String in the Swift 3 template.  
  [AndrewSB](https://github.com/AndrewSB)
  [#190](https://github.com/SwiftGen/SwiftGen/pull/190)
* The `swiftgen images` command now uses the `actool` utility to parse asset catalogs,
  ensuring that the parser correctly handles namespaced folders.  
  ⚠️ Note that you now have to specify the exact path to your `.xcassets` assets catalogs
  when using `swiftgen images` (and not just a directory to parse).  
  [David Jennes](https://github.com/djbe)
  [#199](https://github.com/SwiftGen/SwiftGen/pull/199)

### New Features

* Add support for multiline strings in `*.strings` file.  
  [Jeong Yonguk](https://github.com/alldne)
  [#192](https://github.com/SwiftGen/SwiftGen/pull/192)
* Add option to add import statements at the top of the generated swift file (for
  storyboards) using the `import` flag.  
  [David Jennes](https://github.com/djbe)
  [#175](https://github.com/SwiftGen/SwiftGen/pull/175)
* Escape reserved swift keywords in the structured and dot-syntax generated strings code.  
  [Afonso](https://github.com/afonsograca)
  [#198](https://github.com/SwiftGen/SwiftGen/pull/198)

## 3.0.1

* Add support for Xcode 8 and Swift 2.3.  
  _(Should still compile in Xcode 7.3 but the `Rakefile` to build, install and release requires Xcode 8)_.  
  [Valentin Knabel](https://github.com/vknabel)
  [Ignacio Romero Zurbuchen](https://github.com/dzenbot)
  [HanxuanZhou](https://github.com/GenoZhou)
  [Syo Ikeda](https://github.com/ikesyo)
  

## 3.0.0

* Add template that calls `NSLocalizedString()` separately for each string,
  which is useful when trying to extract strings in the app to a `.strings` file.  
  [Ahmet Karalar](https://github.com/akaralar)
* Add some `file_length` and similar SwiftLint exceptions in bundled templates, as
  files generated by SwiftGen might contain lots of constants and can be long by design.  
  [Olivier Halligon](https://github.com/AliSoftware)
* Error messages ("template not found", etc) are now printed on `stderr`.  
  [Olivier Halligon](https://github.com/AliSoftware)
* Add more `swiftgen templates` subcommands.  
  [Olivier Halligon](https://github.com/AliSoftware)
  * `swiftgen templates list` lists all the available templates
  * `swiftgen templates which <name>` prints the path to the template named `<name>`
  * `swiftgen templates cat <name>` prints the content to the template named `<name>`
  * `<name>` here can be either a parser name like `colors` or a
    composed name `colors-rawValue` for a specific template.
* Fix swift 3 renaming change in strings-swift3.stencil.  
  [Kilian Koeltzsch](https://github.com/kiliankoe)
  [#150](https://github.com/SwiftGen/SwiftGen/pull/150)
* Fix non-custom class, non-base view controller handling in storyboards-swift3.stencil.  
  [Syo Ikeda](https://github.com/ikesyo)
  [#152](https://github.com/SwiftGen/SwiftGen/pull/152)
* Add strongly typed `initialViewController()` overrides for storyboard templates if available.  
  [Syo Ikeda](https://github.com/ikesyo)
  [#153](https://github.com/SwiftGen/SwiftGen/pull/153)
  [#163](https://github.com/SwiftGen/SwiftGen/pull/163)
* Add support for font files containing multiple descriptors.  
  [Chris Ellsworth](https://github.com/chrisellsworth)
  [#156](https://github.com/SwiftGen/SwiftGen/pull/156)
* Update deprecated usage of generics for Swift 3 / Xcode 8 beta 6.  
  [Chris Ellsworth](https://github.com/chrisellsworth)
  [#158](https://github.com/SwiftGen/SwiftGen/pull/158)
* Fix case when missing positional parameters, which leads to parameters in the enum with
  unspecified type (undeterminable from the `Localizable.strings` format analysis) where
  reported as `Any` — which is not a `CVarArgType`. Now using `UnsafePointer<()>`
  arguments instead for such odd edge-cases that should never happen anyway.  
  [Olivier Halligon](https://github.com/AliSoftware)
* Now reports an error when it failed to parse a color in a color input file.  
  [Olivier Halligon](https://github.com/AliSoftware)
  [#162](https://github.com/SwiftGen/SwiftGen/issues/162)
* New Strings template (available via `-t dot-syntax`), allowing string keys containing dots (like foo.bar.baz) to be organized as a hierarchy and accessible via dot syntax.  
  [Cihat Gündüz](https://github.com/Dschee)
  [#159](https://github.com/SwiftGen/SwiftGen/pull/159)
* Update Swift 3 templates to use lowercase enums.  
  [Olivier Halligon](https://github.com/AliSoftware)
  [#166](https://github.com/SwiftGen/SwiftGen/pull/166)
* New Strings template (available via `-t dot-syntax-swift3`), allowing keys with dots in Swift 3 (see above).  
  [Cihat Gündüz](https://github.com/Dschee)
  [#168](https://github.com/SwiftGen/SwiftGen/pull/168)

> 💡 You can now **create your custom templates more easier than ever**, by cloning an existing template!
>
> e.g. to clone [the default `strings-default.stencil` template](https://github.com/SwiftGen/SwiftGen/blob/3.0.0/templates/strings-default.stencil):
>
> * use `swiftgen templates cat strings --output strings-custom.stencil`
> * modify the cloned `strings-custom.stencil` template to your liking
> * use it with `swiftgen strings … --templatePath strings-custom.stencil …` in your projects!

### Important Notes

- Some keys for various templates have changed to provide more flexibility and enable some new features in the templates. As a result, **if you created your own custom templates, they might not all be totally compatible with SwiftGen 3.0.0** (hence the new major version).
Please read the [Custom Templates documentation](https://github.com/SwiftGen/SwiftGen/blob/4.1.0/documentation/Templates.md) to find out the new Stencil context keys and update your custom templates accordingly.

_If you're using one of the bundled templates, all of them have been updated appropriately._

- Also **if you use Swift 3**, and thus use the `-t swift3` flag to use the Swift 3 templates, be advised those has been modified to take the latest Swift 3 modifications into account (including naming convensions) so your code might need to be updated according to match the latest Swift 3 recommendations.

## 2.0.0

* Fix issue with txt files bailing on comments.  
  [Derek Ostrander](https://github.com/dostrander)
  [#140](https://github.com/SwiftGen/SwiftGen/issues/140)
* Added support for tvOS and watchOS in images, fonts and color templates.  
  [Tom Baranes](https://github.com/tbaranes)
  [#145](https://github.com/SwiftGen/SwiftGen/pull/145)
* Added enum-based structured identifiers via `-t structured` option.  
  [Cihat Gündüz](https://github.com/Dschee)
  [#148](https://github.com/SwiftGen/SwiftGen/pull/148)  
* Added support for OSX in storyboards.  
  [Tom Baranes](https://github.com/tbaranes)
  [#131](https://github.com/SwiftGen/SwiftGen/pull/131)

Note: The `Stencil` context keys (the name of the variables used in templates) for storyboard has changed a bit.
Especially, `class` has been renamed into `customClass` (see [#131](https://github.com/SwiftGen/SwiftGen/pull/131))
to better describe the intent (as this isn't defined if there is no _custom_ class set in the Storyboard), and
new keys `isBaseViewController` and `baseType` has been added.

This means that if you did implement your own custom templates for storyboards (instead of using the bundled ones),
you'll have to remplace `{{class}}` by `{{customClass}}` in those storyboard templates, otherwise they'll probably
stop working as expected. That's the main reason why the version has been bumped to a major version 2.0.0.


## 1.1.2

* Fix issue introduced by 1.1.1 in storyboard templates not returning.  
  [Ben Chatelain](https://github.com/phatblat)
  [#138](https://github.com/SwiftGen/SwiftGen/pull/138)

## 1.1.1

* Removed the last force-unwrap from storyboard templates.  
  [Olivier Halligon](https://github.com/AliSoftware)

## 1.1.0

* Added step to ensure all templates are [Swiftlint](https://github.com/realm/SwiftLint)'ed
  and don't violate any code style rule.  
  [Olivier Halligon](https://github.com/AliSoftware)
  [AJ9](https://github.com/AJ9)
  [#80](https://github.com/SwiftGen/SwiftGen/pull/80)
* Added support for OSX in images, fonts and color templates.  
  [Tom Baranes](https://github.com/tbaranes)
  [#125](https://github.com/SwiftGen/SwiftGen/pull/125)
  [#126](https://github.com/SwiftGen/SwiftGen/pull/126)
  [#127](https://github.com/SwiftGen/SwiftGen/pull/127)
* Added missing FontConvertible protocol conformance to default fonts template.  
  [Ben Chatelain](https://github.com/phatblat)
  [#129](https://github.com/SwiftGen/SwiftGen/pull/129)

## 1.0.0

* Restructured colors & fonts templates to workaround the same LLVM issue as #112 with nested types
  inside existing UIKit classes in Release/Optimized builds.  
  [Olivier Halligon](https://github.com/AliSoftware)
* Added support for Fonts using the `swiftgen fonts` command.  
  [Derek Ostrander](https://github.com/dostrander)
  [#102](https://github.com/SwiftGen/SwiftGen/pull/102)
* Added support for TXT (`colors.txt`) files to have named value.  
  [Derek Ostrander](https://github.com/dostrander)
  [#118](https://github.com/SwiftGen/SwiftGen/pull/118)
* Restructured image templates to work around an LLVM issue with nested types.  
  [Ken Grigsby](https://github.com/kgrigsby59)
  [#112](https://github.com/SwiftGen/SwiftGen/issues/112)
* Added Swift 3 templates for storyboards and strings.  
  [Andrew Breckenridge](https://github.com/AndrewSB)
  [#117](https://github.com/SwiftGen/SwiftGen/pull/117)

## 0.8.0

* Introducing alternative way to install SwiftGen: using CocoaPods! See README for more details.  
  [Olivier Halligon](https://github.com/AliSoftware)
  [#95](https://github.com/SwiftGen/SwiftGen/issues/95)
* Added support for JSON (`colors.json`) files as input for the `swiftgen colors` subcommand.  
  [Derek Ostrander](https://github.com/dostrander)
* Use `String(format:locale:arguments:)` and the `NSLocale.currentLocale()` in the "string" templates so that it works with `.stringdict` files and pluralization.  
  [Olivier Halligon](https://github.com/AliSoftware)
  [#91](https://github.com/SwiftGen/SwiftGen/issues/91)
* Add support for Android `colors.xml` files as input for the `swiftgen colors` subcommand.  
  [Olivier Halligon](https://github.com/AliSoftware)
  [#15](https://github.com/SwiftGen/SwiftGen/issues/15)
* Removed the useless `import Foundation` from the "images" templates.  
  [Olivier Halligon](https://github.com/AliSoftware)
* Added computed property `var color: UIColor` to the color templates.  
  [Olivier Halligon](https://github.com/AliSoftware)


## 0.7.6

#### Enhancements

* Fixed build loop by changing SwiftGen to only write to the output file if the generated code is different from the file contents.  
  [Mathias Nagler](https://github.com/mathiasnagler)
  [#90](https://github.com/SwiftGen/SwiftGen/pull/90)

#### Fixes

* Fixed typos in code and descriptions: _instanciate_ -> _instantiate_. Please note that the default template used for storyboards `storyboards-default.stencil` had to be modified, so make sure to update your codebase accordingly.  
  [Pan Kolega](https://github.com/pankolega)
  [#83](https://github.com/SwiftGen/SwiftGen/pull/83)
* Fixed issue in `Rakefile` when trying to install via `rake` in a path containing `~`.  
  [Jesse Armand](https://github.com/jessearmand)
  [#88](https://github.com/SwiftGen/SwiftGen/pull/88)

## 0.7.5

#### Enhancements

* Updated stencils and unit tests to pass [SwiftLint](https://github.com/realm/SwiftLint).  
  [Adam Gask](https://github.com/AJ9)
  [#79](https://github.com/SwiftGen/SwiftGen/pull/79)
* Updated `storyboards-default.stencil` to better avoid name confusions.  
  [Olivier Halligon](https://github.com/AliSoftware)
   * Now `cases` names are suffixed with `…Scene` and `static func` are prefixed with `instantiate…` to lower the risks of a name conflict with your ViewController classes.
   * The old template is still available but has been renamed `storyboards-uppercase.stencil`
* Added support for `*.clr` files (files to store `NSColorList`'s presented in Color Picker on "Color Palettes" tab).  
  [Ilya Puchka](https://github.com/ilyapuchka)
  [#81](https://github.com/SwiftGen/SwiftGen/pull/81)

## 0.7.4

#### Enhancements

* Added View Controller Placeholders support.  
  [Viacheslav Karamov](https://github.com/vkaramov/)
  [#61](https://github.com/SwiftGen/SwiftGen/issues/61)

## 0.7.3

#### Fixes

* Restructured storyboard templates to work around an LLVM issue with nested types.  
  [Ryan Booker](https://github.com/ryanbooker)
  [#57](https://github.com/SwiftGen/SwiftGen/issues/57#issuecomment-159996671)

> Scenes and Segues are now referenced via `StoryboardScene.<Storyboard>` and `StoryboardSegue.<Storyboard>.<Segue>`

## 0.7.2

#### Enhancements

* Adding comments to generated color enums which allow you to see the color in the QuickHelp documentation.  

* The default translation of strings are now added as documentation comments to the enum cases.  
  _You can add translations to your own templates by using the `string.translation` variable_.  
  [@MrAlek](https://github.com/MrAlek)
  [#58](https://github.com/SwiftGen/SwiftGen/issues/58)
  [#60](https://github.com/SwiftGen/SwiftGen/pull/60)

#### Fixes

* Fix an issue with the colors template due to an Apple Bug when building in Release and with WMO enabled.  
  [#56](https://github.com/SwiftGen/SwiftGen/issues/56)

## 0.7.1

#### Fixes

* Fix issue with `swiftgen strings` that were using the colors templates instead of the strings template by default.  
  [@ChristopherRogers](https://github.com/ChristopherRogers)
  [#54](https://github.com/SwiftGen/SwiftGen/pull/54)

## 0.7.0

#### Enhancements

* Allow using **custom templates by name**.  
  [#42](https://github.com/SwiftGen/SwiftGen/issues/42)
  [#50](https://github.com/SwiftGen/SwiftGen/pull/50)
  * Now the `-t` flag expect a template name (defaults to `default`), and will search a matching template in `Application Support` first, then in the templates bundled with SwiftGen.  
  * You can still specify a template by path using `-p`.  
  * For more info, see [this dedicated documentation](https://github.com/SwiftGen/SwiftGen/blob/4.1.0/documentation/Templates.md).  
* You can now list all templates available (both bundled templates and custom ones) using the `swiftgen templates` command.  
  [#42](https://github.com/SwiftGen/SwiftGen/issues/42)
  [#50](https://github.com/SwiftGen/SwiftGen/pull/50)
* Add a `performSegue(_:sender:)` extension on `UIViewController` to accept a `StoryboardSegue` as parameter.  
  You can now for example call `vc.performSegue(UIStoryboard.Segue.Wizard.ShowPassword)`.  
  [#37](https://github.com/SwiftGen/SwiftGen/issues/37)

SwiftGen now comes bundled with some alternate templates, especially `colors-rawValue`, `images-allvalues` and `storyboards-lowercase`, in addition to the default templates.

#### Fixes

* Now `swiftgen storyboards` doesn't generate duplicate enum cases for identical segues (those having equal identifiers and shared custom class).  
  [@filwag](https://github.com/filwag)
  [#43](https://github.com/SwiftGen/SwiftGen/pull/43)
* Fix compilation issue for storyboards without any scene.  
  [Viacheslav Karamov](https://github.com/vkaramov/)
  [#47](https://github.com/SwiftGen/SwiftGen/issues/47)
* Propose an alternate template using lowercase names, especially for when storyboard identifiers match view controller class names.  
  [Viacheslav Karamov](https://github.com/vkaramov/)
  [#48](https://github.com/SwiftGen/SwiftGen/issues/48)
* Introduced an `image-allvalues` template that exposes the list of all images in a `static let allValues` array.  
  [Ahmed Mseddi](https://github.com/amseddi)
  & Guillaume Lagorce
  [#44](https://github.com/SwiftGen/SwiftGen/pull/44)
* Fix issue with Storyboards without any StoryboardID (all scenes being anonymous) not extending `StoryboardScene`.  
  [#36](https://github.com/SwiftGen/SwiftGen/issues/36)

## 0.6.0

### New Features: Templates

* `SwiftGen` now uses [Stencil](https://github.com/kylef/Stencil) template engine to produce the generated code.
* This means that the generate code will be easier to improve.
* This also means that **you can use your own templates** to generate code that better suits your needs and preferences, using `swiftgen … --template FILE …`.

### Fixes

* The correct type of _ViewController_ (`UIViewController`, `UINavigationController`, `UITableViewController`, …) is now correctly generated even if not a custom subclass.  
  [#40](https://github.com/SwiftGen/SwiftGen/issues/40)
* Fix issue with `.strings` files encoded in UTF8.  
  [#21](https://github.com/SwiftGen/SwiftGen/issues/21)

## 0.5.2

### New Features

* It's now possible to specify which chars should not be used when generating `case` identifiers.  
  [@Igor-Palaguta](https://github.com/Igor-Palaguta)
  [#34](https://github.com/SwiftGen/SwiftGen/pull/34)

## 0.5.1

#### Fixes

* Installing via `rake install` or `brew install` will now copy the Swift dylibs too, so that `swiftgen` installation won't depend on the location of your Xcode.app (so it'll work on every machine even if you rename your Xcode).
* Fixed links in Playground and Licence headers in source code.

## 0.5.0

#### New Features

* Migrating to [Commander](https://github.com/kylef/Commander) to parse the CLI arguments.  
  [23](https://github.com/SwiftGen/SwiftGen/issues/23)
  [#30](https://github.com/SwiftGen/SwiftGen/issues/30)
* `swiftgen` is now a single binary, and the subcommand names have changed to be more consistent.  
  [#30](https://github.com/SwiftGen/SwiftGen/issues/30)
* New `--output` option.  
  [#30](https://github.com/SwiftGen/SwiftGen/issues/30)

> You must now use the subcommands `swiftgen images`, `swiftgen strings`, `swiftgen storyboards` and `swiftgen colors`. See `swiftgen --help` for more usage info.

#### Fixes

* Fix color parsing with absent alpha.  
  [@Igor-Palaguta](https://github.com/Igor-Palaguta)
  [#28](https://github.com/SwiftGen/SwiftGen/pull/28)

## 0.4.4

* Updated Unit tests for latest Swift 2.0 & tested against Xcode 7.1
* Fix small typos in code
* Guard against empty `enums`  

## 0.4.3

* Updated for Xcode 7 Beta 6.  
  [@Dimentar](https://github.com/Dimentar)
  [#14](https://github.com/SwiftGen/SwiftGen/pull/14)

## 0.4.2

* Added `import Foundation` on top of `swiftgen-l10n` generated code.  
  [@Nick11](https://github.com/Nick11)
  [#12](https://github.com/SwiftGen/SwiftGen/pull/12)

## 0.4.1

* Updated for Xcode 7 Beta 5
* `swiftgen-storyboard` now allows to take a path to a `.storyboard` file as argument (as an alternative to give a path to a whole directory)
* The `-v` and `--version` flags are now recognized and print the executable version.

## 0.4.0

* Reorganized files into an **Xcode project** with one target per executable.  
  [#2](https://github.com/SwiftGen/SwiftGen/issues/2)
* Added **Unit Tests** (one per executable + one for common code).  
  [#2](https://github.com/SwiftGen/SwiftGen/issues/2)
* Improved `SwiftGen-L10n` parsing of format strings and placeholders.  
  [#4](https://github.com/SwiftGen/SwiftGen/issues/4)
  [#5](https://github.com/SwiftGen/SwiftGen/issues/5)
  [#6](https://github.com/SwiftGen/SwiftGen/issues/6)
* Updated `Rakefile` so that it now invokes `xcodebuild install`. You can now easily build & install all `swiftgen-xxx` executables in `/usr/local/bin` or anywhere else.
* Added a **version** string (date + sha1) to the built executables (displayed when invoked with no argument)

## 0.3.0

* Reducted the default code generated by `SwiftGenColorEnumBuilder` to avoid clobbering the `UIColor` namespace
* Changed the "namespacing `enum`" in `UIStoryboard` to a `struct` to avoid confusion with the inner enums
* The `UIStoryboard.Scene` enums now use `static func` instead of `static var` for the dedicated `ViewController` constructors ^(†)

^(†) _because it feels more explicit that calling a function like `UIStoryboard.Scene.Wizard.validatePasswordViewController()` will actually **instantiate** a new `ViewController`, rather than returning an existing one._

## 0.2.0

* Added `Segues` enums to `UIStoryboard` to be able to access their identifiers easily.  
  [@esttorhe](https://github.com/esttorhe)
  [#8](https://github.com/SwiftGen/SwiftGen/pull/8)
* Added this very `CHANGELOG.md`

## 0.1.0

Considered to be the first cleaned-up version, far from finished but really usable with clean code.

* Cleaner README
* Namespace the generated `enums` in an outer `enum` to avoid clobbering the `UIStoryboard` namespace

## 0.0.4

* Introducing `SwiftGenColorEnumBuilder`
* `swiftgen-colors` CLI
* Added ability to choose indentation

## 0.0.3

* Introducing `SwiftGenL10nEnumBuilder`
* `swiftgen-l10n` CLI
* Started playing with `UIColor` enums in the playground

## 0.0.2

* Introducing `SwiftGenStoryboardEnumBuilder` class
* `swiftgen-storyboard` CLI

## 0.0.1

Initial version:

* Mostly testing stuff in a playground
* Introducing `SwiftGenAssetsEnumBuilder` class
* `swiftgen-assets` CLI<|MERGE_RESOLUTION|>--- conflicted
+++ resolved
@@ -16,11 +16,6 @@
 
 ### New Features
 
-<<<<<<< HEAD
-* CoreData: Deprecates `fetchRequest()` and adds `makeFetchRequest()` to avoid ambiguous function usage.  
-[David Rothera](https://github.com/davidrothera)
-[#726](https://github.com/SwiftGen/SwiftGen/pull/726)
-=======
 * Fonts: the templates now support a new `fontTypeName` template parameter that you can use to change the name of the `struct` representing a font to something else.  
   [David Jennes](https://github.com/djbe)
   [#728](https://github.com/SwiftGen/SwiftGen/pull/728)
@@ -28,7 +23,9 @@
   [David Jennes](https://github.com/djbe)
   [#647](https://github.com/SwiftGen/SwiftGen/issues/647)
   [#728](https://github.com/SwiftGen/SwiftGen/pull/728)
->>>>>>> 9958e698
+* CoreData: Deprecates `fetchRequest()` and adds `makeFetchRequest()` to avoid ambiguous function usage.  
+  [David Rothera](https://github.com/davidrothera)
+  [#726](https://github.com/SwiftGen/SwiftGen/pull/726)
 
 ### Bug Fixes
 
