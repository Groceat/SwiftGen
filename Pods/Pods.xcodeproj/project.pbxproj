// !$*UTF8*$!
{
	archiveVersion = 1;
	classes = {
	};
	objectVersion = 46;
	objects = {

/* Begin PBXBuildFile section */
		008C1B5ACAADD21B6FB704263524F6DF /* Error.swift in Sources */ = {isa = PBXBuildFile; fileRef = 82F0F94A5213EB27EB4C1D1B8CA301B1 /* Error.swift */; };
		0ABBDB404DCE40A9711B212037669E6E /* ColorsFileParser.swift in Sources */ = {isa = PBXBuildFile; fileRef = 6270624087FE32B9D2727E67BA9F8870 /* ColorsFileParser.swift */; };
		0C1534EFB7F2401F3B323D2B748F277D /* Commands.swift in Sources */ = {isa = PBXBuildFile; fileRef = D2A3D7737C88A1A2BD3BB691AD7C10FF /* Commands.swift */; };
		0E5A14740C89F5AD3907C34EBADD846D /* Cocoa.framework in Frameworks */ = {isa = PBXBuildFile; fileRef = 6586E91DF9AD32C88B3212B7D04952AA /* Cocoa.framework */; };
		0E5CE998B39D540500C7C805375459FC /* Cocoa.framework in Frameworks */ = {isa = PBXBuildFile; fileRef = 6586E91DF9AD32C88B3212B7D04952AA /* Cocoa.framework */; };
		1D49AC489552F5444B827A0C33AA9B56 /* Commander-dummy.m in Sources */ = {isa = PBXBuildFile; fileRef = E1F687B3E621E7BBC37AD8E5AC10D81D /* Commander-dummy.m */; };
		234CF703712EF61EDE8B30ADD9ABCEB7 /* Command.swift in Sources */ = {isa = PBXBuildFile; fileRef = F7D94E107BAB51FAA615496484A4E1DB /* Command.swift */; };
		260AD602872163327CA75F655CD44915 /* PathKit.swift in Sources */ = {isa = PBXBuildFile; fileRef = B3E5F24FFA5782CAFEE74C4EAA666047 /* PathKit.swift */; };
		2DB59A50F2458D8BF665997BDC8CA8A9 /* Contexts.swift in Sources */ = {isa = PBXBuildFile; fileRef = 070E68C3F7B51E73F124FAF7C0302A9C /* Contexts.swift */; };
		2F2E9EE44BD62C45D107E4ACCC45B075 /* Pods-UnitTests-umbrella.h in Headers */ = {isa = PBXBuildFile; fileRef = A26D149F1BEED6163EA7E96B1C6ADA2B /* Pods-UnitTests-umbrella.h */; settings = {ATTRIBUTES = (Public, ); }; };
		36D7BB443E2D88A5BD18FA2DD40A7192 /* Tokenizer.swift in Sources */ = {isa = PBXBuildFile; fileRef = 06A4590C423F424E294F0304B1BAADF1 /* Tokenizer.swift */; };
		3990441B26D062CF585694641A785F70 /* AssetsCatalogParser.swift in Sources */ = {isa = PBXBuildFile; fileRef = E12CCE32165D820950279B218E43FDBA /* AssetsCatalogParser.swift */; };
		5871D767BA2F2360E139D1C8199C2E53 /* Cocoa.framework in Frameworks */ = {isa = PBXBuildFile; fileRef = 6586E91DF9AD32C88B3212B7D04952AA /* Cocoa.framework */; };
		61771F5038E132E910CC374FE63D51F0 /* Cocoa.framework in Frameworks */ = {isa = PBXBuildFile; fileRef = 6586E91DF9AD32C88B3212B7D04952AA /* Cocoa.framework */; };
		62103A59565DCDE35E40467F4853D688 /* ArgumentParser.swift in Sources */ = {isa = PBXBuildFile; fileRef = 34F57C146B89D8AE7A45077D3539AD08 /* ArgumentParser.swift */; };
		634F928AAC9F5955DFC04E0F82460276 /* Namespace.swift in Sources */ = {isa = PBXBuildFile; fileRef = E711FDBCC1E7A4C11A7EAAA731936BEA /* Namespace.swift */; };
		69D0F9EF3EBE0C1CE713A7D297B6838A /* Stencil-umbrella.h in Headers */ = {isa = PBXBuildFile; fileRef = 5248BFC874799CB0D4D30A0C37B4FE65 /* Stencil-umbrella.h */; settings = {ATTRIBUTES = (Public, ); }; };
		6CD4854D33545B66C391470542803117 /* Context.swift in Sources */ = {isa = PBXBuildFile; fileRef = 1B264A4D11CB2348E0A561A04F6178BC /* Context.swift */; };
		70B08CACF26F0532F69C414295D9BEBF /* CommandRunner.swift in Sources */ = {isa = PBXBuildFile; fileRef = F4BAE7F6E1CE7B166ABF0E2005E6839F /* CommandRunner.swift */; };
		72FAD3D82556C6592B2ABC2BB2DB3F64 /* StoryboardParser.swift in Sources */ = {isa = PBXBuildFile; fileRef = 6E375A67D5FA17EAFAF535617DE51D14 /* StoryboardParser.swift */; };
		76FFCE41E4C620998EF07F3BA172C807 /* Include.swift in Sources */ = {isa = PBXBuildFile; fileRef = 7DD868317693D50DEFA0B8E652185462 /* Include.swift */; };
		771BCC9110DACDDC7D00AB29BB59BA57 /* PathKit-dummy.m in Sources */ = {isa = PBXBuildFile; fileRef = 08E93D6E6A9BA37E01C54454C70ADC16 /* PathKit-dummy.m */; };
		790C83D323DDC9BCFA35BFB96D000683 /* Stencil-dummy.m in Sources */ = {isa = PBXBuildFile; fileRef = 4FD1139E6A15B09AD151ED3C0F3F5CF1 /* Stencil-dummy.m */; };
		806DBF8767A014AFFF93991074A7EC2C /* ArgumentConvertible.swift in Sources */ = {isa = PBXBuildFile; fileRef = 768BD1041C0EFF6DF059EBDBFC65B87C /* ArgumentConvertible.swift */; };
		82BA4F05E4A182A2EB71359AD22163C6 /* CommandType.swift in Sources */ = {isa = PBXBuildFile; fileRef = 7F778554C7D6E04DDC44101D0ECC96D2 /* CommandType.swift */; };
		9093D27EE44088FD0D974BD625F759EE /* SetNode.swift in Sources */ = {isa = PBXBuildFile; fileRef = 58305961826ADF1877EF0BA3CD254EAF /* SetNode.swift */; };
		9D3B61086E085DC3AE90646CF1CAA064 /* Node.swift in Sources */ = {isa = PBXBuildFile; fileRef = 9D1F2564823CCAD1D817B3BA4FD26686 /* Node.swift */; };
		9FE65ED66C592C7014F196D2EE4D54C5 /* Inheritence.swift in Sources */ = {isa = PBXBuildFile; fileRef = D329C12E53D52239FC143CC80FB8F71F /* Inheritence.swift */; };
		A5821018DB55C7764827FE0282E63BEA /* StringsFileParser.swift in Sources */ = {isa = PBXBuildFile; fileRef = 970D69706EC8150AC00D269E325A1569 /* StringsFileParser.swift */; };
		A7DD62181DC21587A75482C8E80109D1 /* Filters.swift in Sources */ = {isa = PBXBuildFile; fileRef = 4849EC82B3460AFF2EFA41F2045120A9 /* Filters.swift */; };
		A985EFFE7940FE4D6578561800067626 /* Cocoa.framework in Frameworks */ = {isa = PBXBuildFile; fileRef = 6586E91DF9AD32C88B3212B7D04952AA /* Cocoa.framework */; };
		A9C835FD4C9AA019A794D18461F575F9 /* Commander-umbrella.h in Headers */ = {isa = PBXBuildFile; fileRef = 71A6169CCD372219511608716B18A7A5 /* Commander-umbrella.h */; settings = {ATTRIBUTES = (Public, ); }; };
		ACA5CABA1459B4475AFB60A36B5DD81D /* PathKit.framework in Frameworks */ = {isa = PBXBuildFile; fileRef = 0436538F42B0A2EC1C972F8EE47937E0 /* PathKit.framework */; };
		AD760302398684FB1DEDA7110EA9403A /* Variable.swift in Sources */ = {isa = PBXBuildFile; fileRef = B7F1FC9CB175FBE03FFA2541CE93D176 /* Variable.swift */; };
		ADC55DFF0B46BE27BBEBEDC1FFB1B9BF /* SwiftIdentifier.swift in Sources */ = {isa = PBXBuildFile; fileRef = C78C83998486E5D84C243960BF2B0A68 /* SwiftIdentifier.swift */; };
		AFFADECAB5183D25AA98D56D9B0C4D6E /* Template.swift in Sources */ = {isa = PBXBuildFile; fileRef = C08D3851FE68AF95E068FC181D06EB53 /* Template.swift */; };
		B1A582249300C97854E92492F539A4DA /* Lexer.swift in Sources */ = {isa = PBXBuildFile; fileRef = 44126B6AC8648F25B222F66E93EC8F3C /* Lexer.swift */; };
		B3D5F54AC9311E9C4C7B4E5CA9B6B3D1 /* Parser.swift in Sources */ = {isa = PBXBuildFile; fileRef = FEFC4480113B62CEDBCD99DC5D9F226C /* Parser.swift */; };
		BBECFD3437A4436873C68217FBD1570E /* Cocoa.framework in Frameworks */ = {isa = PBXBuildFile; fileRef = 6586E91DF9AD32C88B3212B7D04952AA /* Cocoa.framework */; };
		BE02D939011528471DC7C6F0FB75A210 /* TemplateLoader.swift in Sources */ = {isa = PBXBuildFile; fileRef = B1A72C9D997ED18116772465BCEF5327 /* TemplateLoader.swift */; };
		BF0B54A7BE8ECDEEED5CDC2A504508B8 /* GenumKit-umbrella.h in Headers */ = {isa = PBXBuildFile; fileRef = 43DF9A26894B62EF2C68B13878FE290C /* GenumKit-umbrella.h */; settings = {ATTRIBUTES = (Public, ); }; };
<<<<<<< HEAD
		C15D6608B4141DA8170E7B7DB643CDE4 /* Filters.swift in Sources */ = {isa = PBXBuildFile; fileRef = A842EB8ED79BBE76FF8B83D8FF59AE1A /* Filters.swift */; };
		C2DBEADB1C8E387400E62C9E /* FontsFileParser.swift in Sources */ = {isa = PBXBuildFile; fileRef = C2DBEAD91C8E386B00E62C9E /* FontsFileParser.swift */; };
		C67F6447DA78AAE41B1B4924EEACD84B /* Include.swift in Sources */ = {isa = PBXBuildFile; fileRef = 598E51E302EC3A25A7A2769D2F785345 /* Include.swift */; };
		C7DF1340BF44CA293A5214BBFD43FBB4 /* Commander-dummy.m in Sources */ = {isa = PBXBuildFile; fileRef = D23306EC14F92750C0DB4F76886FB77B /* Commander-dummy.m */; };
=======
		CB1F6A40603D36437DD17F935D22E737 /* ArgumentDescription.swift in Sources */ = {isa = PBXBuildFile; fileRef = A5B70BC8D2ED2DCB7CF0EF474FE68C69 /* ArgumentDescription.swift */; };
>>>>>>> e72df43c
		D1AA358B8DFBC5580AE830E49A82E727 /* Pods-swiftgen-dummy.m in Sources */ = {isa = PBXBuildFile; fileRef = E7941FF308914D4E806F12A9F0A0E1C6 /* Pods-swiftgen-dummy.m */; };
		D63C38CB530CEC15C108175CDDFF52B8 /* Filters.swift in Sources */ = {isa = PBXBuildFile; fileRef = C158D6B1D1B201A3D569F8F9CC475AC3 /* Filters.swift */; };
		D7209F915F3700F52F03FFE463174F1B /* Pods-UnitTests-dummy.m in Sources */ = {isa = PBXBuildFile; fileRef = 4500F30C4160370D509B784106DD200F /* Pods-UnitTests-dummy.m */; };
		D9080DD59CDAB46B7135D75301C4F8DE /* GenumTemplate.swift in Sources */ = {isa = PBXBuildFile; fileRef = A2C3C0500295D68B74590D9C56493441 /* GenumTemplate.swift */; };
		E4A9DB1118EDA5BA6EC0177E1E37E9E2 /* Stencil.framework in Frameworks */ = {isa = PBXBuildFile; fileRef = 9A68FA9661EC6B4BA5415DDD474F7F00 /* Stencil.framework */; };
		E74E6D78DB6FF639A15EBD28F9E935E5 /* PathKit-umbrella.h in Headers */ = {isa = PBXBuildFile; fileRef = 337E9595ED16C6462FEF392CFBDA642E /* PathKit-umbrella.h */; settings = {ATTRIBUTES = (Public, ); }; };
		EA1349351F11FC474C64E389F9B96AF7 /* Foundation.framework in Frameworks */ = {isa = PBXBuildFile; fileRef = B7C60A6D8335F644544F4E580149BD8A /* Foundation.framework */; };
		FA01C9577FFAB67DC06A751EFBBB2BB6 /* Group.swift in Sources */ = {isa = PBXBuildFile; fileRef = B3035EE827A1484BF5CC6255FD34868D /* Group.swift */; };
		FE5168A40993D68168F0D4A41158F1C8 /* GenumKit-dummy.m in Sources */ = {isa = PBXBuildFile; fileRef = 390DA6967F904E7F7215C71048CF393C /* GenumKit-dummy.m */; };
		FF03A5DB22844A2E6E0BCBD92748A7B6 /* Pods-swiftgen-umbrella.h in Headers */ = {isa = PBXBuildFile; fileRef = DD227BB696CD77975C6977ABFE31498D /* Pods-swiftgen-umbrella.h */; settings = {ATTRIBUTES = (Public, ); }; };
/* End PBXBuildFile section */

/* Begin PBXContainerItemProxy section */
		0D92BB6F7531D25B6260EBD714B20A6B /* PBXContainerItemProxy */ = {
			isa = PBXContainerItemProxy;
			containerPortal = D41D8CD98F00B204E9800998ECF8427E /* Project object */;
			proxyType = 1;
			remoteGlobalIDString = AA9E07DDA09C22A6EC5CCA72F92C944D;
			remoteInfo = Commander;
		};
		3B4DD5F3C68EEC868E1BF1334BD2A2D3 /* PBXContainerItemProxy */ = {
			isa = PBXContainerItemProxy;
			containerPortal = D41D8CD98F00B204E9800998ECF8427E /* Project object */;
			proxyType = 1;
			remoteGlobalIDString = 516FC51D22165B299908B6922AA6707D;
			remoteInfo = GenumKit;
		};
		474FFFB467D6CD665A60508E38ACCD50 /* PBXContainerItemProxy */ = {
			isa = PBXContainerItemProxy;
			containerPortal = D41D8CD98F00B204E9800998ECF8427E /* Project object */;
			proxyType = 1;
			remoteGlobalIDString = 1C41B33E8F93A7D3A01F53D9FCF4A090;
			remoteInfo = PathKit;
		};
		494EDF21376E68AFBC2C2FC3044C25AF /* PBXContainerItemProxy */ = {
			isa = PBXContainerItemProxy;
			containerPortal = D41D8CD98F00B204E9800998ECF8427E /* Project object */;
			proxyType = 1;
			remoteGlobalIDString = 82187033C2061249A1FF01A6627B35ED;
			remoteInfo = Stencil;
		};
		7CBD77DD69B4D53C5A17B63035698B35 /* PBXContainerItemProxy */ = {
			isa = PBXContainerItemProxy;
			containerPortal = D41D8CD98F00B204E9800998ECF8427E /* Project object */;
			proxyType = 1;
			remoteGlobalIDString = 516FC51D22165B299908B6922AA6707D;
			remoteInfo = GenumKit;
		};
		8728B2667440B046FEEA59D2EF54594F /* PBXContainerItemProxy */ = {
			isa = PBXContainerItemProxy;
			containerPortal = D41D8CD98F00B204E9800998ECF8427E /* Project object */;
			proxyType = 1;
			remoteGlobalIDString = 1C41B33E8F93A7D3A01F53D9FCF4A090;
			remoteInfo = PathKit;
		};
		A36FA96D49781763F6D796CECF65FA85 /* PBXContainerItemProxy */ = {
			isa = PBXContainerItemProxy;
			containerPortal = D41D8CD98F00B204E9800998ECF8427E /* Project object */;
			proxyType = 1;
			remoteGlobalIDString = 1C41B33E8F93A7D3A01F53D9FCF4A090;
			remoteInfo = PathKit;
		};
		BB3923CCB0B0FA317C27E9DF1903A4A7 /* PBXContainerItemProxy */ = {
			isa = PBXContainerItemProxy;
			containerPortal = D41D8CD98F00B204E9800998ECF8427E /* Project object */;
			proxyType = 1;
			remoteGlobalIDString = 82187033C2061249A1FF01A6627B35ED;
			remoteInfo = Stencil;
		};
		BCFF677C828EE0F1B1124CF901A919D8 /* PBXContainerItemProxy */ = {
			isa = PBXContainerItemProxy;
			containerPortal = D41D8CD98F00B204E9800998ECF8427E /* Project object */;
			proxyType = 1;
			remoteGlobalIDString = 82187033C2061249A1FF01A6627B35ED;
			remoteInfo = Stencil;
		};
/* End PBXContainerItemProxy section */

/* Begin PBXFileReference section */
		0436538F42B0A2EC1C972F8EE47937E0 /* PathKit.framework */ = {isa = PBXFileReference; explicitFileType = wrapper.framework; includeInIndex = 0; path = PathKit.framework; sourceTree = BUILT_PRODUCTS_DIR; };
		06A4590C423F424E294F0304B1BAADF1 /* Tokenizer.swift */ = {isa = PBXFileReference; includeInIndex = 1; lastKnownFileType = sourcecode.swift; name = Tokenizer.swift; path = Sources/Tokenizer.swift; sourceTree = "<group>"; };
		070E68C3F7B51E73F124FAF7C0302A9C /* Contexts.swift */ = {isa = PBXFileReference; includeInIndex = 1; lastKnownFileType = sourcecode.swift; path = Contexts.swift; sourceTree = "<group>"; };
		08E93D6E6A9BA37E01C54454C70ADC16 /* PathKit-dummy.m */ = {isa = PBXFileReference; includeInIndex = 1; lastKnownFileType = sourcecode.c.objc; path = "PathKit-dummy.m"; sourceTree = "<group>"; };
		0F09A3B490B3394E8074DEC70468678D /* GenumKit.framework */ = {isa = PBXFileReference; explicitFileType = wrapper.framework; includeInIndex = 0; path = GenumKit.framework; sourceTree = BUILT_PRODUCTS_DIR; };
		170957DF72214293FB0890D7B49E4D1D /* Pods-swiftgen-acknowledgements.plist */ = {isa = PBXFileReference; includeInIndex = 1; lastKnownFileType = text.plist.xml; path = "Pods-swiftgen-acknowledgements.plist"; sourceTree = "<group>"; };
		1856E2F1F9937D7F5FEB76678555E820 /* Commander-prefix.pch */ = {isa = PBXFileReference; includeInIndex = 1; lastKnownFileType = sourcecode.c.h; path = "Commander-prefix.pch"; sourceTree = "<group>"; };
		1B264A4D11CB2348E0A561A04F6178BC /* Context.swift */ = {isa = PBXFileReference; includeInIndex = 1; lastKnownFileType = sourcecode.swift; name = Context.swift; path = Sources/Context.swift; sourceTree = "<group>"; };
		1D80400F26E30151F99690FB9A25F7DA /* PathKit.framework */ = {isa = PBXFileReference; explicitFileType = wrapper.framework; includeInIndex = 0; path = PathKit.framework; sourceTree = BUILT_PRODUCTS_DIR; };
		205991245E3269E5CB482C64AA22DA1B /* Pods-UnitTests.modulemap */ = {isa = PBXFileReference; includeInIndex = 1; lastKnownFileType = "sourcecode.module-map"; path = "Pods-UnitTests.modulemap"; sourceTree = "<group>"; };
		2D652E4769C757F9FC7D6633C01B6484 /* Pods-swiftgen-resources.sh */ = {isa = PBXFileReference; includeInIndex = 1; lastKnownFileType = text.script.sh; path = "Pods-swiftgen-resources.sh"; sourceTree = "<group>"; };
		337E9595ED16C6462FEF392CFBDA642E /* PathKit-umbrella.h */ = {isa = PBXFileReference; includeInIndex = 1; lastKnownFileType = sourcecode.c.h; path = "PathKit-umbrella.h"; sourceTree = "<group>"; };
		34F57C146B89D8AE7A45077D3539AD08 /* ArgumentParser.swift */ = {isa = PBXFileReference; includeInIndex = 1; lastKnownFileType = sourcecode.swift; name = ArgumentParser.swift; path = Sources/ArgumentParser.swift; sourceTree = "<group>"; };
		390DA6967F904E7F7215C71048CF393C /* GenumKit-dummy.m */ = {isa = PBXFileReference; includeInIndex = 1; lastKnownFileType = sourcecode.c.objc; path = "GenumKit-dummy.m"; sourceTree = "<group>"; };
		3B81DD36C6F97DDA4E2256566137A7F5 /* Info.plist */ = {isa = PBXFileReference; includeInIndex = 1; lastKnownFileType = text.plist.xml; path = Info.plist; sourceTree = "<group>"; };
		43DF9A26894B62EF2C68B13878FE290C /* GenumKit-umbrella.h */ = {isa = PBXFileReference; includeInIndex = 1; lastKnownFileType = sourcecode.c.h; path = "GenumKit-umbrella.h"; sourceTree = "<group>"; };
		44126B6AC8648F25B222F66E93EC8F3C /* Lexer.swift */ = {isa = PBXFileReference; includeInIndex = 1; lastKnownFileType = sourcecode.swift; name = Lexer.swift; path = Sources/Lexer.swift; sourceTree = "<group>"; };
		4500F30C4160370D509B784106DD200F /* Pods-UnitTests-dummy.m */ = {isa = PBXFileReference; includeInIndex = 1; lastKnownFileType = sourcecode.c.objc; path = "Pods-UnitTests-dummy.m"; sourceTree = "<group>"; };
		4849EC82B3460AFF2EFA41F2045120A9 /* Filters.swift */ = {isa = PBXFileReference; includeInIndex = 1; lastKnownFileType = sourcecode.swift; name = Filters.swift; path = Sources/Filters.swift; sourceTree = "<group>"; };
		49837E8F78B7A25787F08901EF2FFD37 /* Stencil.modulemap */ = {isa = PBXFileReference; includeInIndex = 1; lastKnownFileType = "sourcecode.module-map"; path = Stencil.modulemap; sourceTree = "<group>"; };
		4FD1139E6A15B09AD151ED3C0F3F5CF1 /* Stencil-dummy.m */ = {isa = PBXFileReference; includeInIndex = 1; lastKnownFileType = sourcecode.c.objc; path = "Stencil-dummy.m"; sourceTree = "<group>"; };
		5240EAEA9887F6A89F8758ED754682BA /* Pods-swiftgen.debug.xcconfig */ = {isa = PBXFileReference; includeInIndex = 1; lastKnownFileType = text.xcconfig; path = "Pods-swiftgen.debug.xcconfig"; sourceTree = "<group>"; };
		5241FA8B6C5D332C1E4C463C62D2FAFE /* GenumKit.modulemap */ = {isa = PBXFileReference; includeInIndex = 1; lastKnownFileType = "sourcecode.module-map"; path = GenumKit.modulemap; sourceTree = "<group>"; };
		5248BFC874799CB0D4D30A0C37B4FE65 /* Stencil-umbrella.h */ = {isa = PBXFileReference; includeInIndex = 1; lastKnownFileType = sourcecode.c.h; path = "Stencil-umbrella.h"; sourceTree = "<group>"; };
		58305961826ADF1877EF0BA3CD254EAF /* SetNode.swift */ = {isa = PBXFileReference; includeInIndex = 1; lastKnownFileType = sourcecode.swift; path = SetNode.swift; sourceTree = "<group>"; };
		5CC074022D7BB121F89DBCA7264CBC7D /* Pods-swiftgen-frameworks.sh */ = {isa = PBXFileReference; includeInIndex = 1; lastKnownFileType = text.script.sh; path = "Pods-swiftgen-frameworks.sh"; sourceTree = "<group>"; };
		6270624087FE32B9D2727E67BA9F8870 /* ColorsFileParser.swift */ = {isa = PBXFileReference; includeInIndex = 1; lastKnownFileType = sourcecode.swift; path = ColorsFileParser.swift; sourceTree = "<group>"; };
		630DA08794753AD8D7DA79764D2CA243 /* Commander.modulemap */ = {isa = PBXFileReference; includeInIndex = 1; lastKnownFileType = "sourcecode.module-map"; path = Commander.modulemap; sourceTree = "<group>"; };
		6586E91DF9AD32C88B3212B7D04952AA /* Cocoa.framework */ = {isa = PBXFileReference; lastKnownFileType = wrapper.framework; name = Cocoa.framework; path = Platforms/MacOSX.platform/Developer/SDKs/MacOSX10.11.sdk/System/Library/Frameworks/Cocoa.framework; sourceTree = DEVELOPER_DIR; };
		67974B05EA583C281C9078BA7ADD9255 /* Pods_UnitTests.framework */ = {isa = PBXFileReference; explicitFileType = wrapper.framework; includeInIndex = 0; path = Pods_UnitTests.framework; sourceTree = BUILT_PRODUCTS_DIR; };
		682970AD7B683DB436E11EF98CE224AE /* Pods-swiftgen.modulemap */ = {isa = PBXFileReference; includeInIndex = 1; lastKnownFileType = "sourcecode.module-map"; path = "Pods-swiftgen.modulemap"; sourceTree = "<group>"; };
		6A5C87576CAFB61AD0A75378315D601C /* Pods_swiftgen.framework */ = {isa = PBXFileReference; explicitFileType = wrapper.framework; includeInIndex = 0; path = Pods_swiftgen.framework; sourceTree = BUILT_PRODUCTS_DIR; };
		6E375A67D5FA17EAFAF535617DE51D14 /* StoryboardParser.swift */ = {isa = PBXFileReference; includeInIndex = 1; lastKnownFileType = sourcecode.swift; path = StoryboardParser.swift; sourceTree = "<group>"; };
		71A6169CCD372219511608716B18A7A5 /* Commander-umbrella.h */ = {isa = PBXFileReference; includeInIndex = 1; lastKnownFileType = sourcecode.c.h; path = "Commander-umbrella.h"; sourceTree = "<group>"; };
		768BD1041C0EFF6DF059EBDBFC65B87C /* ArgumentConvertible.swift */ = {isa = PBXFileReference; includeInIndex = 1; lastKnownFileType = sourcecode.swift; name = ArgumentConvertible.swift; path = Sources/ArgumentConvertible.swift; sourceTree = "<group>"; };
		76965A3BDEC63FE9E133E8B37D44B31E /* Stencil-prefix.pch */ = {isa = PBXFileReference; includeInIndex = 1; lastKnownFileType = sourcecode.c.h; path = "Stencil-prefix.pch"; sourceTree = "<group>"; };
		7DD868317693D50DEFA0B8E652185462 /* Include.swift */ = {isa = PBXFileReference; includeInIndex = 1; lastKnownFileType = sourcecode.swift; name = Include.swift; path = Sources/Include.swift; sourceTree = "<group>"; };
		7F778554C7D6E04DDC44101D0ECC96D2 /* CommandType.swift */ = {isa = PBXFileReference; includeInIndex = 1; lastKnownFileType = sourcecode.swift; name = CommandType.swift; path = Sources/CommandType.swift; sourceTree = "<group>"; };
		82F0F94A5213EB27EB4C1D1B8CA301B1 /* Error.swift */ = {isa = PBXFileReference; includeInIndex = 1; lastKnownFileType = sourcecode.swift; name = Error.swift; path = Sources/Error.swift; sourceTree = "<group>"; };
		8542DC9F3494FB43B87F41F14B996991 /* GenumKit-prefix.pch */ = {isa = PBXFileReference; includeInIndex = 1; lastKnownFileType = sourcecode.c.h; path = "GenumKit-prefix.pch"; sourceTree = "<group>"; };
		864082B8B388167A41CEB8AFEB1741D6 /* Info.plist */ = {isa = PBXFileReference; includeInIndex = 1; lastKnownFileType = text.plist.xml; path = Info.plist; sourceTree = "<group>"; };
		8B74F8229B5D50FA767E5A30FB2E10B5 /* Pods-UnitTests.debug.xcconfig */ = {isa = PBXFileReference; includeInIndex = 1; lastKnownFileType = text.xcconfig; path = "Pods-UnitTests.debug.xcconfig"; sourceTree = "<group>"; };
		8E668640C414ABBE671289B015CE8590 /* Pods-UnitTests-frameworks.sh */ = {isa = PBXFileReference; includeInIndex = 1; lastKnownFileType = text.script.sh; path = "Pods-UnitTests-frameworks.sh"; sourceTree = "<group>"; };
		970D69706EC8150AC00D269E325A1569 /* StringsFileParser.swift */ = {isa = PBXFileReference; includeInIndex = 1; lastKnownFileType = sourcecode.swift; path = StringsFileParser.swift; sourceTree = "<group>"; };
		98B7951D26C6F37DF11D964F44005DF0 /* PathKit.xcconfig */ = {isa = PBXFileReference; includeInIndex = 1; lastKnownFileType = text.xcconfig; path = PathKit.xcconfig; sourceTree = "<group>"; };
		9A68FA9661EC6B4BA5415DDD474F7F00 /* Stencil.framework */ = {isa = PBXFileReference; explicitFileType = wrapper.framework; includeInIndex = 0; path = Stencil.framework; sourceTree = BUILT_PRODUCTS_DIR; };
		9D1F2564823CCAD1D817B3BA4FD26686 /* Node.swift */ = {isa = PBXFileReference; includeInIndex = 1; lastKnownFileType = sourcecode.swift; name = Node.swift; path = Sources/Node.swift; sourceTree = "<group>"; };
		A02981CD153EB808C32AC3B2A640E773 /* Stencil.xcconfig */ = {isa = PBXFileReference; includeInIndex = 1; lastKnownFileType = text.xcconfig; path = Stencil.xcconfig; sourceTree = "<group>"; };
		A26D149F1BEED6163EA7E96B1C6ADA2B /* Pods-UnitTests-umbrella.h */ = {isa = PBXFileReference; includeInIndex = 1; lastKnownFileType = sourcecode.c.h; path = "Pods-UnitTests-umbrella.h"; sourceTree = "<group>"; };
		A2C3C0500295D68B74590D9C56493441 /* GenumTemplate.swift */ = {isa = PBXFileReference; includeInIndex = 1; lastKnownFileType = sourcecode.swift; path = GenumTemplate.swift; sourceTree = "<group>"; };
		A5B70BC8D2ED2DCB7CF0EF474FE68C69 /* ArgumentDescription.swift */ = {isa = PBXFileReference; includeInIndex = 1; lastKnownFileType = sourcecode.swift; name = ArgumentDescription.swift; path = Sources/ArgumentDescription.swift; sourceTree = "<group>"; };
		B1A72C9D997ED18116772465BCEF5327 /* TemplateLoader.swift */ = {isa = PBXFileReference; includeInIndex = 1; lastKnownFileType = sourcecode.swift; name = TemplateLoader.swift; path = Sources/TemplateLoader.swift; sourceTree = "<group>"; };
		B3035EE827A1484BF5CC6255FD34868D /* Group.swift */ = {isa = PBXFileReference; includeInIndex = 1; lastKnownFileType = sourcecode.swift; name = Group.swift; path = Sources/Group.swift; sourceTree = "<group>"; };
		B3E5F24FFA5782CAFEE74C4EAA666047 /* PathKit.swift */ = {isa = PBXFileReference; includeInIndex = 1; lastKnownFileType = sourcecode.swift; name = PathKit.swift; path = Sources/PathKit.swift; sourceTree = "<group>"; };
		B45E0FDFAC8D555E0306B3BF2256C117 /* Info.plist */ = {isa = PBXFileReference; includeInIndex = 1; lastKnownFileType = text.plist.xml; path = Info.plist; sourceTree = "<group>"; };
		B7C60A6D8335F644544F4E580149BD8A /* Foundation.framework */ = {isa = PBXFileReference; lastKnownFileType = wrapper.framework; name = Foundation.framework; path = Platforms/MacOSX.platform/Developer/SDKs/MacOSX10.11.sdk/System/Library/Frameworks/Foundation.framework; sourceTree = DEVELOPER_DIR; };
		B7F1FC9CB175FBE03FFA2541CE93D176 /* Variable.swift */ = {isa = PBXFileReference; includeInIndex = 1; lastKnownFileType = sourcecode.swift; name = Variable.swift; path = Sources/Variable.swift; sourceTree = "<group>"; };
		BA6428E9F66FD5A23C0A2E06ED26CD2F /* Podfile */ = {isa = PBXFileReference; includeInIndex = 1; lastKnownFileType = text; name = Podfile; path = ../Podfile; sourceTree = SOURCE_ROOT; xcLanguageSpecificationIdentifier = xcode.lang.ruby; };
		C08D3851FE68AF95E068FC181D06EB53 /* Template.swift */ = {isa = PBXFileReference; includeInIndex = 1; lastKnownFileType = sourcecode.swift; name = Template.swift; path = Sources/Template.swift; sourceTree = "<group>"; };
		C158D6B1D1B201A3D569F8F9CC475AC3 /* Filters.swift */ = {isa = PBXFileReference; includeInIndex = 1; lastKnownFileType = sourcecode.swift; path = Filters.swift; sourceTree = "<group>"; };
<<<<<<< HEAD
		C2DBEAD91C8E386B00E62C9E /* FontsFileParser.swift */ = {isa = PBXFileReference; fileEncoding = 4; lastKnownFileType = sourcecode.swift; path = FontsFileParser.swift; sourceTree = "<group>"; };
		C6B9D3FF012BBC698FBA8D6CEB7AF94A /* Stencil.xcconfig */ = {isa = PBXFileReference; includeInIndex = 1; lastKnownFileType = text.xcconfig; path = Stencil.xcconfig; sourceTree = "<group>"; };
=======
>>>>>>> e72df43c
		C78C83998486E5D84C243960BF2B0A68 /* SwiftIdentifier.swift */ = {isa = PBXFileReference; includeInIndex = 1; lastKnownFileType = sourcecode.swift; path = SwiftIdentifier.swift; sourceTree = "<group>"; };
		CA6AECAAEC8EDE5FB7BB32B1DFBA8429 /* PathKit.modulemap */ = {isa = PBXFileReference; includeInIndex = 1; lastKnownFileType = "sourcecode.module-map"; path = PathKit.modulemap; sourceTree = "<group>"; };
		CC02A5CCF3C66502E76E8CEAD4012B47 /* Pods-UnitTests-acknowledgements.markdown */ = {isa = PBXFileReference; includeInIndex = 1; lastKnownFileType = text; path = "Pods-UnitTests-acknowledgements.markdown"; sourceTree = "<group>"; };
		CCD2255B5AEB40DADDD89DC818EF25C1 /* Pods-swiftgen-acknowledgements.markdown */ = {isa = PBXFileReference; includeInIndex = 1; lastKnownFileType = text; path = "Pods-swiftgen-acknowledgements.markdown"; sourceTree = "<group>"; };
		D2A3D7737C88A1A2BD3BB691AD7C10FF /* Commands.swift */ = {isa = PBXFileReference; includeInIndex = 1; lastKnownFileType = sourcecode.swift; name = Commands.swift; path = Sources/Commands.swift; sourceTree = "<group>"; };
		D329C12E53D52239FC143CC80FB8F71F /* Inheritence.swift */ = {isa = PBXFileReference; includeInIndex = 1; lastKnownFileType = sourcecode.swift; name = Inheritence.swift; path = Sources/Inheritence.swift; sourceTree = "<group>"; };
		D77159F9DFA63AD9FBA7DD65ACA265BA /* Commander.framework */ = {isa = PBXFileReference; explicitFileType = wrapper.framework; includeInIndex = 0; path = Commander.framework; sourceTree = BUILT_PRODUCTS_DIR; };
		DD227BB696CD77975C6977ABFE31498D /* Pods-swiftgen-umbrella.h */ = {isa = PBXFileReference; includeInIndex = 1; lastKnownFileType = sourcecode.c.h; path = "Pods-swiftgen-umbrella.h"; sourceTree = "<group>"; };
		DEE10F9FC417D3BE64F67E0C73AE2117 /* Pods-UnitTests.release.xcconfig */ = {isa = PBXFileReference; includeInIndex = 1; lastKnownFileType = text.xcconfig; path = "Pods-UnitTests.release.xcconfig"; sourceTree = "<group>"; };
		E12CCE32165D820950279B218E43FDBA /* AssetsCatalogParser.swift */ = {isa = PBXFileReference; includeInIndex = 1; lastKnownFileType = sourcecode.swift; path = AssetsCatalogParser.swift; sourceTree = "<group>"; };
		E1D417C95064C1D0BE8B250BC55AD02B /* Pods-UnitTests-resources.sh */ = {isa = PBXFileReference; includeInIndex = 1; lastKnownFileType = text.script.sh; path = "Pods-UnitTests-resources.sh"; sourceTree = "<group>"; };
		E1F687B3E621E7BBC37AD8E5AC10D81D /* Commander-dummy.m */ = {isa = PBXFileReference; includeInIndex = 1; lastKnownFileType = sourcecode.c.objc; path = "Commander-dummy.m"; sourceTree = "<group>"; };
		E6CE7F6C667E11A1A815E8E7BD762D8C /* Info.plist */ = {isa = PBXFileReference; includeInIndex = 1; lastKnownFileType = text.plist.xml; path = Info.plist; sourceTree = "<group>"; };
		E711FDBCC1E7A4C11A7EAAA731936BEA /* Namespace.swift */ = {isa = PBXFileReference; includeInIndex = 1; lastKnownFileType = sourcecode.swift; name = Namespace.swift; path = Sources/Namespace.swift; sourceTree = "<group>"; };
		E7941FF308914D4E806F12A9F0A0E1C6 /* Pods-swiftgen-dummy.m */ = {isa = PBXFileReference; includeInIndex = 1; lastKnownFileType = sourcecode.c.objc; path = "Pods-swiftgen-dummy.m"; sourceTree = "<group>"; };
		EB48266686EFB4E75A3E701BF7E7063A /* Info.plist */ = {isa = PBXFileReference; includeInIndex = 1; lastKnownFileType = text.plist.xml; path = Info.plist; sourceTree = "<group>"; };
		EC92C96F39D70DE1068C351DB9A24015 /* Commander.xcconfig */ = {isa = PBXFileReference; includeInIndex = 1; lastKnownFileType = text.xcconfig; path = Commander.xcconfig; sourceTree = "<group>"; };
		EEF3677E032C35C8EE734727F40E312B /* Pods-swiftgen.release.xcconfig */ = {isa = PBXFileReference; includeInIndex = 1; lastKnownFileType = text.xcconfig; path = "Pods-swiftgen.release.xcconfig"; sourceTree = "<group>"; };
		EF59C0048DF8071B73C21E2EC39C7B13 /* PathKit-prefix.pch */ = {isa = PBXFileReference; includeInIndex = 1; lastKnownFileType = sourcecode.c.h; path = "PathKit-prefix.pch"; sourceTree = "<group>"; };
		F4BAE7F6E1CE7B166ABF0E2005E6839F /* CommandRunner.swift */ = {isa = PBXFileReference; includeInIndex = 1; lastKnownFileType = sourcecode.swift; name = CommandRunner.swift; path = Sources/CommandRunner.swift; sourceTree = "<group>"; };
		F7D94E107BAB51FAA615496484A4E1DB /* Command.swift */ = {isa = PBXFileReference; includeInIndex = 1; lastKnownFileType = sourcecode.swift; name = Command.swift; path = Sources/Command.swift; sourceTree = "<group>"; };
		F809D1755CA56974012BF37FC9943C7D /* Stencil.framework */ = {isa = PBXFileReference; explicitFileType = wrapper.framework; includeInIndex = 0; path = Stencil.framework; sourceTree = BUILT_PRODUCTS_DIR; };
		F81550872F0AFC1B2073A3B2B8CFDB61 /* Pods-UnitTests-acknowledgements.plist */ = {isa = PBXFileReference; includeInIndex = 1; lastKnownFileType = text.plist.xml; path = "Pods-UnitTests-acknowledgements.plist"; sourceTree = "<group>"; };
		FBADE954CDE3BD925A8451D4FECED58F /* GenumKit.xcconfig */ = {isa = PBXFileReference; includeInIndex = 1; lastKnownFileType = text.xcconfig; path = GenumKit.xcconfig; sourceTree = "<group>"; };
		FCBA3993C5B2747ABAD7BA740866E184 /* Info.plist */ = {isa = PBXFileReference; includeInIndex = 1; lastKnownFileType = text.plist.xml; path = Info.plist; sourceTree = "<group>"; };
		FEFC4480113B62CEDBCD99DC5D9F226C /* Parser.swift */ = {isa = PBXFileReference; includeInIndex = 1; lastKnownFileType = sourcecode.swift; name = Parser.swift; path = Sources/Parser.swift; sourceTree = "<group>"; };
/* End PBXFileReference section */

/* Begin PBXFrameworksBuildPhase section */
		7F8A08DA40AD34AEF278F0DDEDCDAF50 /* Frameworks */ = {
			isa = PBXFrameworksBuildPhase;
			buildActionMask = 2147483647;
			files = (
				A985EFFE7940FE4D6578561800067626 /* Cocoa.framework in Frameworks */,
			);
			runOnlyForDeploymentPostprocessing = 0;
		};
		A67A9A6F2B584D2C485C808A70E230BD /* Frameworks */ = {
			isa = PBXFrameworksBuildPhase;
			buildActionMask = 2147483647;
			files = (
				61771F5038E132E910CC374FE63D51F0 /* Cocoa.framework in Frameworks */,
			);
			runOnlyForDeploymentPostprocessing = 0;
		};
		CC34FC7D6618A44A928B68F1AFF7437E /* Frameworks */ = {
			isa = PBXFrameworksBuildPhase;
			buildActionMask = 2147483647;
			files = (
				0E5A14740C89F5AD3907C34EBADD846D /* Cocoa.framework in Frameworks */,
			);
			runOnlyForDeploymentPostprocessing = 0;
		};
		CEF09184DCB4A84A8CEE68CA75E83221 /* Frameworks */ = {
			isa = PBXFrameworksBuildPhase;
			buildActionMask = 2147483647;
			files = (
				BBECFD3437A4436873C68217FBD1570E /* Cocoa.framework in Frameworks */,
			);
			runOnlyForDeploymentPostprocessing = 0;
		};
		D3D96FFFC27714C9D7259DF1A0199FF4 /* Frameworks */ = {
			isa = PBXFrameworksBuildPhase;
			buildActionMask = 2147483647;
			files = (
				5871D767BA2F2360E139D1C8199C2E53 /* Cocoa.framework in Frameworks */,
				EA1349351F11FC474C64E389F9B96AF7 /* Foundation.framework in Frameworks */,
				E4A9DB1118EDA5BA6EC0177E1E37E9E2 /* Stencil.framework in Frameworks */,
			);
			runOnlyForDeploymentPostprocessing = 0;
		};
		F0D61B2AEF69A0E4DAD0E6397B933FD3 /* Frameworks */ = {
			isa = PBXFrameworksBuildPhase;
			buildActionMask = 2147483647;
			files = (
				0E5CE998B39D540500C7C805375459FC /* Cocoa.framework in Frameworks */,
				ACA5CABA1459B4475AFB60A36B5DD81D /* PathKit.framework in Frameworks */,
			);
			runOnlyForDeploymentPostprocessing = 0;
		};
/* End PBXFrameworksBuildPhase section */

/* Begin PBXGroup section */
		1F5E5F8A51A1DB712AA69F86066566AE /* Frameworks */ = {
			isa = PBXGroup;
			children = (
				0436538F42B0A2EC1C972F8EE47937E0 /* PathKit.framework */,
				9A68FA9661EC6B4BA5415DDD474F7F00 /* Stencil.framework */,
				9DD13FBD65990B3A162EA94F0A76458C /* OS X */,
			);
			name = Frameworks;
			sourceTree = "<group>";
		};
		24545013B0740FC3927E443F3723CDEB /* PathKit */ = {
			isa = PBXGroup;
			children = (
				B3E5F24FFA5782CAFEE74C4EAA666047 /* PathKit.swift */,
				ED75E7280E05DC375557092F28465694 /* Support Files */,
			);
			path = PathKit;
			sourceTree = "<group>";
		};
		28441F87231CCED157BC82BB11907181 /* Targets Support Files */ = {
			isa = PBXGroup;
			children = (
				90E3929263ED026DD6EBF8B03CA5F8AA /* Pods-swiftgen */,
				5590292DF476E0385A97E0AFDAF5988A /* Pods-UnitTests */,
			);
			name = "Targets Support Files";
			sourceTree = "<group>";
		};
		39BEB476E92DF3B168E27E99967B2175 /* Development Pods */ = {
			isa = PBXGroup;
			children = (
				DE319721640CCE02507C821EC3EB97E9 /* GenumKit */,
			);
			name = "Development Pods";
			sourceTree = "<group>";
		};
		5590292DF476E0385A97E0AFDAF5988A /* Pods-UnitTests */ = {
			isa = PBXGroup;
			children = (
				E6CE7F6C667E11A1A815E8E7BD762D8C /* Info.plist */,
				205991245E3269E5CB482C64AA22DA1B /* Pods-UnitTests.modulemap */,
				CC02A5CCF3C66502E76E8CEAD4012B47 /* Pods-UnitTests-acknowledgements.markdown */,
				F81550872F0AFC1B2073A3B2B8CFDB61 /* Pods-UnitTests-acknowledgements.plist */,
				4500F30C4160370D509B784106DD200F /* Pods-UnitTests-dummy.m */,
				8E668640C414ABBE671289B015CE8590 /* Pods-UnitTests-frameworks.sh */,
				E1D417C95064C1D0BE8B250BC55AD02B /* Pods-UnitTests-resources.sh */,
				A26D149F1BEED6163EA7E96B1C6ADA2B /* Pods-UnitTests-umbrella.h */,
				8B74F8229B5D50FA767E5A30FB2E10B5 /* Pods-UnitTests.debug.xcconfig */,
				DEE10F9FC417D3BE64F67E0C73AE2117 /* Pods-UnitTests.release.xcconfig */,
			);
			name = "Pods-UnitTests";
			path = "Target Support Files/Pods-UnitTests";
			sourceTree = "<group>";
		};
		631ED22A9A7EF0BDE9D79EE9D6233896 /* Support Files */ = {
			isa = PBXGroup;
			children = (
				5241FA8B6C5D332C1E4C463C62D2FAFE /* GenumKit.modulemap */,
				FBADE954CDE3BD925A8451D4FECED58F /* GenumKit.xcconfig */,
				390DA6967F904E7F7215C71048CF393C /* GenumKit-dummy.m */,
				8542DC9F3494FB43B87F41F14B996991 /* GenumKit-prefix.pch */,
				43DF9A26894B62EF2C68B13878FE290C /* GenumKit-umbrella.h */,
				EB48266686EFB4E75A3E701BF7E7063A /* Info.plist */,
			);
			name = "Support Files";
			path = "../Pods/Target Support Files/GenumKit";
			sourceTree = "<group>";
		};
		73460DA077BCD6CD0EAEEC47DE0C34E0 /* Parsers */ = {
			isa = PBXGroup;
			children = (
				E12CCE32165D820950279B218E43FDBA /* AssetsCatalogParser.swift */,
				6270624087FE32B9D2727E67BA9F8870 /* ColorsFileParser.swift */,
				6E375A67D5FA17EAFAF535617DE51D14 /* StoryboardParser.swift */,
				970D69706EC8150AC00D269E325A1569 /* StringsFileParser.swift */,
				C2DBEAD91C8E386B00E62C9E /* FontsFileParser.swift */,
			);
			path = Parsers;
			sourceTree = "<group>";
		};
		78F14AD28FA666CBE81654F05411F155 /* Stencil */ = {
			isa = PBXGroup;
			children = (
				1B264A4D11CB2348E0A561A04F6178BC /* Context.swift */,
				4849EC82B3460AFF2EFA41F2045120A9 /* Filters.swift */,
				7DD868317693D50DEFA0B8E652185462 /* Include.swift */,
				D329C12E53D52239FC143CC80FB8F71F /* Inheritence.swift */,
				44126B6AC8648F25B222F66E93EC8F3C /* Lexer.swift */,
				E711FDBCC1E7A4C11A7EAAA731936BEA /* Namespace.swift */,
				9D1F2564823CCAD1D817B3BA4FD26686 /* Node.swift */,
				FEFC4480113B62CEDBCD99DC5D9F226C /* Parser.swift */,
				C08D3851FE68AF95E068FC181D06EB53 /* Template.swift */,
				B1A72C9D997ED18116772465BCEF5327 /* TemplateLoader.swift */,
				06A4590C423F424E294F0304B1BAADF1 /* Tokenizer.swift */,
				B7F1FC9CB175FBE03FFA2541CE93D176 /* Variable.swift */,
				95C2BAC20DEF259F1BA1AB53F843542F /* Support Files */,
			);
			path = Stencil;
			sourceTree = "<group>";
		};
		7DB346D0F39D3F0E887471402A8071AB = {
			isa = PBXGroup;
			children = (
				BA6428E9F66FD5A23C0A2E06ED26CD2F /* Podfile */,
				39BEB476E92DF3B168E27E99967B2175 /* Development Pods */,
				1F5E5F8A51A1DB712AA69F86066566AE /* Frameworks */,
				AF463021FFDFFF7BA624BA5D2FC78AF7 /* Pods */,
				B0AE535AC7E22DDC70D83DB2826C4108 /* Products */,
				28441F87231CCED157BC82BB11907181 /* Targets Support Files */,
			);
			sourceTree = "<group>";
		};
		90E3929263ED026DD6EBF8B03CA5F8AA /* Pods-swiftgen */ = {
			isa = PBXGroup;
			children = (
				FCBA3993C5B2747ABAD7BA740866E184 /* Info.plist */,
				682970AD7B683DB436E11EF98CE224AE /* Pods-swiftgen.modulemap */,
				CCD2255B5AEB40DADDD89DC818EF25C1 /* Pods-swiftgen-acknowledgements.markdown */,
				170957DF72214293FB0890D7B49E4D1D /* Pods-swiftgen-acknowledgements.plist */,
				E7941FF308914D4E806F12A9F0A0E1C6 /* Pods-swiftgen-dummy.m */,
				5CC074022D7BB121F89DBCA7264CBC7D /* Pods-swiftgen-frameworks.sh */,
				2D652E4769C757F9FC7D6633C01B6484 /* Pods-swiftgen-resources.sh */,
				DD227BB696CD77975C6977ABFE31498D /* Pods-swiftgen-umbrella.h */,
				5240EAEA9887F6A89F8758ED754682BA /* Pods-swiftgen.debug.xcconfig */,
				EEF3677E032C35C8EE734727F40E312B /* Pods-swiftgen.release.xcconfig */,
			);
			name = "Pods-swiftgen";
			path = "Target Support Files/Pods-swiftgen";
			sourceTree = "<group>";
		};
		95C2BAC20DEF259F1BA1AB53F843542F /* Support Files */ = {
			isa = PBXGroup;
			children = (
				3B81DD36C6F97DDA4E2256566137A7F5 /* Info.plist */,
				49837E8F78B7A25787F08901EF2FFD37 /* Stencil.modulemap */,
				A02981CD153EB808C32AC3B2A640E773 /* Stencil.xcconfig */,
				4FD1139E6A15B09AD151ED3C0F3F5CF1 /* Stencil-dummy.m */,
				76965A3BDEC63FE9E133E8B37D44B31E /* Stencil-prefix.pch */,
				5248BFC874799CB0D4D30A0C37B4FE65 /* Stencil-umbrella.h */,
			);
			name = "Support Files";
			path = "../Target Support Files/Stencil";
			sourceTree = "<group>";
		};
		9DD13FBD65990B3A162EA94F0A76458C /* OS X */ = {
			isa = PBXGroup;
			children = (
				6586E91DF9AD32C88B3212B7D04952AA /* Cocoa.framework */,
				B7C60A6D8335F644544F4E580149BD8A /* Foundation.framework */,
			);
			name = "OS X";
			sourceTree = "<group>";
		};
		AF463021FFDFFF7BA624BA5D2FC78AF7 /* Pods */ = {
			isa = PBXGroup;
			children = (
				DF7CB30A48DC4C45B6023CA71D7EF007 /* Commander */,
				24545013B0740FC3927E443F3723CDEB /* PathKit */,
				78F14AD28FA666CBE81654F05411F155 /* Stencil */,
			);
			name = Pods;
			sourceTree = "<group>";
		};
		B0AE535AC7E22DDC70D83DB2826C4108 /* Products */ = {
			isa = PBXGroup;
			children = (
				D77159F9DFA63AD9FBA7DD65ACA265BA /* Commander.framework */,
				0F09A3B490B3394E8074DEC70468678D /* GenumKit.framework */,
				1D80400F26E30151F99690FB9A25F7DA /* PathKit.framework */,
				6A5C87576CAFB61AD0A75378315D601C /* Pods_swiftgen.framework */,
				67974B05EA583C281C9078BA7ADD9255 /* Pods_UnitTests.framework */,
				F809D1755CA56974012BF37FC9943C7D /* Stencil.framework */,
			);
			name = Products;
			sourceTree = "<group>";
		};
		B7017789977BE76BD72E43FCFF39202C /* Support Files */ = {
			isa = PBXGroup;
			children = (
				630DA08794753AD8D7DA79764D2CA243 /* Commander.modulemap */,
				EC92C96F39D70DE1068C351DB9A24015 /* Commander.xcconfig */,
				E1F687B3E621E7BBC37AD8E5AC10D81D /* Commander-dummy.m */,
				1856E2F1F9937D7F5FEB76678555E820 /* Commander-prefix.pch */,
				71A6169CCD372219511608716B18A7A5 /* Commander-umbrella.h */,
				864082B8B388167A41CEB8AFEB1741D6 /* Info.plist */,
			);
			name = "Support Files";
			path = "../Target Support Files/Commander";
			sourceTree = "<group>";
		};
		DE319721640CCE02507C821EC3EB97E9 /* GenumKit */ = {
			isa = PBXGroup;
			children = (
				73460DA077BCD6CD0EAEEC47DE0C34E0 /* Parsers */,
				E1AF976E3496FBDC427D7997DBCC614A /* Stencil */,
				631ED22A9A7EF0BDE9D79EE9D6233896 /* Support Files */,
			);
			name = GenumKit;
			path = ../GenumKit;
			sourceTree = "<group>";
		};
		DF7CB30A48DC4C45B6023CA71D7EF007 /* Commander */ = {
			isa = PBXGroup;
			children = (
				768BD1041C0EFF6DF059EBDBFC65B87C /* ArgumentConvertible.swift */,
				A5B70BC8D2ED2DCB7CF0EF474FE68C69 /* ArgumentDescription.swift */,
				34F57C146B89D8AE7A45077D3539AD08 /* ArgumentParser.swift */,
				F7D94E107BAB51FAA615496484A4E1DB /* Command.swift */,
				F4BAE7F6E1CE7B166ABF0E2005E6839F /* CommandRunner.swift */,
				D2A3D7737C88A1A2BD3BB691AD7C10FF /* Commands.swift */,
				7F778554C7D6E04DDC44101D0ECC96D2 /* CommandType.swift */,
				82F0F94A5213EB27EB4C1D1B8CA301B1 /* Error.swift */,
				B3035EE827A1484BF5CC6255FD34868D /* Group.swift */,
				B7017789977BE76BD72E43FCFF39202C /* Support Files */,
			);
			path = Commander;
			sourceTree = "<group>";
		};
		E1AF976E3496FBDC427D7997DBCC614A /* Stencil */ = {
			isa = PBXGroup;
			children = (
				070E68C3F7B51E73F124FAF7C0302A9C /* Contexts.swift */,
				C158D6B1D1B201A3D569F8F9CC475AC3 /* Filters.swift */,
				A2C3C0500295D68B74590D9C56493441 /* GenumTemplate.swift */,
				58305961826ADF1877EF0BA3CD254EAF /* SetNode.swift */,
				C78C83998486E5D84C243960BF2B0A68 /* SwiftIdentifier.swift */,
			);
			path = Stencil;
			sourceTree = "<group>";
		};
		ED75E7280E05DC375557092F28465694 /* Support Files */ = {
			isa = PBXGroup;
			children = (
				B45E0FDFAC8D555E0306B3BF2256C117 /* Info.plist */,
				CA6AECAAEC8EDE5FB7BB32B1DFBA8429 /* PathKit.modulemap */,
				98B7951D26C6F37DF11D964F44005DF0 /* PathKit.xcconfig */,
				08E93D6E6A9BA37E01C54454C70ADC16 /* PathKit-dummy.m */,
				EF59C0048DF8071B73C21E2EC39C7B13 /* PathKit-prefix.pch */,
				337E9595ED16C6462FEF392CFBDA642E /* PathKit-umbrella.h */,
			);
			name = "Support Files";
			path = "../Target Support Files/PathKit";
			sourceTree = "<group>";
		};
/* End PBXGroup section */

/* Begin PBXHeadersBuildPhase section */
		7E548D2E13AC9602A36F289B5C510A2A /* Headers */ = {
			isa = PBXHeadersBuildPhase;
			buildActionMask = 2147483647;
			files = (
				69D0F9EF3EBE0C1CE713A7D297B6838A /* Stencil-umbrella.h in Headers */,
			);
			runOnlyForDeploymentPostprocessing = 0;
		};
		AC83D3A72F0BDF87AEA8E0F3D74266F2 /* Headers */ = {
			isa = PBXHeadersBuildPhase;
			buildActionMask = 2147483647;
			files = (
				A9C835FD4C9AA019A794D18461F575F9 /* Commander-umbrella.h in Headers */,
			);
			runOnlyForDeploymentPostprocessing = 0;
		};
		B79E9D9706354FBBB56AEAC2DB5440B2 /* Headers */ = {
			isa = PBXHeadersBuildPhase;
			buildActionMask = 2147483647;
			files = (
				BF0B54A7BE8ECDEEED5CDC2A504508B8 /* GenumKit-umbrella.h in Headers */,
			);
			runOnlyForDeploymentPostprocessing = 0;
		};
		DBDE0693DBB86B582B72F6C77A72FD89 /* Headers */ = {
			isa = PBXHeadersBuildPhase;
			buildActionMask = 2147483647;
			files = (
				FF03A5DB22844A2E6E0BCBD92748A7B6 /* Pods-swiftgen-umbrella.h in Headers */,
			);
			runOnlyForDeploymentPostprocessing = 0;
		};
		F4662CAF260D19B6167C3A2B11C78121 /* Headers */ = {
			isa = PBXHeadersBuildPhase;
			buildActionMask = 2147483647;
			files = (
				2F2E9EE44BD62C45D107E4ACCC45B075 /* Pods-UnitTests-umbrella.h in Headers */,
			);
			runOnlyForDeploymentPostprocessing = 0;
		};
		F8FF1BFEC81702C5379DF0D86D45647C /* Headers */ = {
			isa = PBXHeadersBuildPhase;
			buildActionMask = 2147483647;
			files = (
				E74E6D78DB6FF639A15EBD28F9E935E5 /* PathKit-umbrella.h in Headers */,
			);
			runOnlyForDeploymentPostprocessing = 0;
		};
/* End PBXHeadersBuildPhase section */

/* Begin PBXNativeTarget section */
		1C41B33E8F93A7D3A01F53D9FCF4A090 /* PathKit */ = {
			isa = PBXNativeTarget;
			buildConfigurationList = 1816F1134D2ED213EB3A26A175CB232F /* Build configuration list for PBXNativeTarget "PathKit" */;
			buildPhases = (
				43D3F4BB4E1BD6D53D3E76F2D27EDC43 /* Sources */,
				CC34FC7D6618A44A928B68F1AFF7437E /* Frameworks */,
				F8FF1BFEC81702C5379DF0D86D45647C /* Headers */,
			);
			buildRules = (
			);
			dependencies = (
			);
			name = PathKit;
			productName = PathKit;
			productReference = 1D80400F26E30151F99690FB9A25F7DA /* PathKit.framework */;
			productType = "com.apple.product-type.framework";
		};
		516FC51D22165B299908B6922AA6707D /* GenumKit */ = {
			isa = PBXNativeTarget;
			buildConfigurationList = 3BBFE01EDA2E72F7A04C80CDD63CC130 /* Build configuration list for PBXNativeTarget "GenumKit" */;
			buildPhases = (
				E9AB29F376DDCE97044D186F06BCCB68 /* Sources */,
				D3D96FFFC27714C9D7259DF1A0199FF4 /* Frameworks */,
				B79E9D9706354FBBB56AEAC2DB5440B2 /* Headers */,
			);
			buildRules = (
			);
			dependencies = (
				435DC08B48C91002BAC567E07FFC5DEE /* PBXTargetDependency */,
			);
			name = GenumKit;
			productName = GenumKit;
			productReference = 0F09A3B490B3394E8074DEC70468678D /* GenumKit.framework */;
			productType = "com.apple.product-type.framework";
		};
		5311F03217471EFAD7A8A01953B43299 /* Pods-UnitTests */ = {
			isa = PBXNativeTarget;
			buildConfigurationList = 3DD409570DEC4BD27301EAB1000A2434 /* Build configuration list for PBXNativeTarget "Pods-UnitTests" */;
			buildPhases = (
				78BB8745B74B841F2DA4F29ED237C29C /* Sources */,
				CEF09184DCB4A84A8CEE68CA75E83221 /* Frameworks */,
				F4662CAF260D19B6167C3A2B11C78121 /* Headers */,
			);
			buildRules = (
			);
			dependencies = (
				FEB9095FEBB6A3C44DD3F031FFDE4342 /* PBXTargetDependency */,
				BED650F804E64D30373F44E340D8DC46 /* PBXTargetDependency */,
				8758C929BD5E82A08C8DD79203D4C1FA /* PBXTargetDependency */,
			);
			name = "Pods-UnitTests";
			productName = "Pods-UnitTests";
			productReference = 67974B05EA583C281C9078BA7ADD9255 /* Pods_UnitTests.framework */;
			productType = "com.apple.product-type.framework";
		};
		82187033C2061249A1FF01A6627B35ED /* Stencil */ = {
			isa = PBXNativeTarget;
			buildConfigurationList = 4FE2CE6B5864E435305CFF928367444A /* Build configuration list for PBXNativeTarget "Stencil" */;
			buildPhases = (
				F0B03908537698FC629DECF459261F76 /* Sources */,
				F0D61B2AEF69A0E4DAD0E6397B933FD3 /* Frameworks */,
				7E548D2E13AC9602A36F289B5C510A2A /* Headers */,
			);
			buildRules = (
			);
			dependencies = (
				462FB5EA2405DD5AECB78551C6EB5CB7 /* PBXTargetDependency */,
			);
			name = Stencil;
			productName = Stencil;
			productReference = F809D1755CA56974012BF37FC9943C7D /* Stencil.framework */;
			productType = "com.apple.product-type.framework";
		};
		9D556AC1A2CD21EEB147E87C591928F9 /* Pods-swiftgen */ = {
			isa = PBXNativeTarget;
			buildConfigurationList = 81EEE11C9B60AC97A2EC18928DA84F41 /* Build configuration list for PBXNativeTarget "Pods-swiftgen" */;
			buildPhases = (
				4457B148CE5A83D8E502FB05EF5B1A0A /* Sources */,
				A67A9A6F2B584D2C485C808A70E230BD /* Frameworks */,
				DBDE0693DBB86B582B72F6C77A72FD89 /* Headers */,
			);
			buildRules = (
			);
			dependencies = (
				5937D0866EAF54D23E3FF7CDF2D68DA7 /* PBXTargetDependency */,
				152F316800BCC60149260D5E01207962 /* PBXTargetDependency */,
				F564F5AC2AB6BB04B30BAD750E09AA8D /* PBXTargetDependency */,
				DF504C67AAB6B5C930B309A9CB90F991 /* PBXTargetDependency */,
			);
			name = "Pods-swiftgen";
			productName = "Pods-swiftgen";
			productReference = 6A5C87576CAFB61AD0A75378315D601C /* Pods_swiftgen.framework */;
			productType = "com.apple.product-type.framework";
		};
		AA9E07DDA09C22A6EC5CCA72F92C944D /* Commander */ = {
			isa = PBXNativeTarget;
			buildConfigurationList = 104F4988656868834EA712D71EE8390E /* Build configuration list for PBXNativeTarget "Commander" */;
			buildPhases = (
				DF463808DFA45634D12C8230E2124199 /* Sources */,
				7F8A08DA40AD34AEF278F0DDEDCDAF50 /* Frameworks */,
				AC83D3A72F0BDF87AEA8E0F3D74266F2 /* Headers */,
			);
			buildRules = (
			);
			dependencies = (
			);
			name = Commander;
			productName = Commander;
			productReference = D77159F9DFA63AD9FBA7DD65ACA265BA /* Commander.framework */;
			productType = "com.apple.product-type.framework";
		};
/* End PBXNativeTarget section */

/* Begin PBXProject section */
		D41D8CD98F00B204E9800998ECF8427E /* Project object */ = {
			isa = PBXProject;
			attributes = {
				LastSwiftUpdateCheck = 0700;
				LastUpgradeCheck = 0700;
			};
			buildConfigurationList = 2D8E8EC45A3A1A1D94AE762CB5028504 /* Build configuration list for PBXProject "Pods" */;
			compatibilityVersion = "Xcode 3.2";
			developmentRegion = English;
			hasScannedForEncodings = 0;
			knownRegions = (
				en,
			);
			mainGroup = 7DB346D0F39D3F0E887471402A8071AB;
			productRefGroup = B0AE535AC7E22DDC70D83DB2826C4108 /* Products */;
			projectDirPath = "";
			projectRoot = "";
			targets = (
				AA9E07DDA09C22A6EC5CCA72F92C944D /* Commander */,
				516FC51D22165B299908B6922AA6707D /* GenumKit */,
				1C41B33E8F93A7D3A01F53D9FCF4A090 /* PathKit */,
				9D556AC1A2CD21EEB147E87C591928F9 /* Pods-swiftgen */,
				5311F03217471EFAD7A8A01953B43299 /* Pods-UnitTests */,
				82187033C2061249A1FF01A6627B35ED /* Stencil */,
			);
		};
/* End PBXProject section */

/* Begin PBXSourcesBuildPhase section */
		43D3F4BB4E1BD6D53D3E76F2D27EDC43 /* Sources */ = {
			isa = PBXSourcesBuildPhase;
			buildActionMask = 2147483647;
			files = (
				771BCC9110DACDDC7D00AB29BB59BA57 /* PathKit-dummy.m in Sources */,
				260AD602872163327CA75F655CD44915 /* PathKit.swift in Sources */,
			);
			runOnlyForDeploymentPostprocessing = 0;
		};
		4457B148CE5A83D8E502FB05EF5B1A0A /* Sources */ = {
			isa = PBXSourcesBuildPhase;
			buildActionMask = 2147483647;
			files = (
				D1AA358B8DFBC5580AE830E49A82E727 /* Pods-swiftgen-dummy.m in Sources */,
			);
			runOnlyForDeploymentPostprocessing = 0;
		};
		78BB8745B74B841F2DA4F29ED237C29C /* Sources */ = {
			isa = PBXSourcesBuildPhase;
			buildActionMask = 2147483647;
			files = (
				D7209F915F3700F52F03FFE463174F1B /* Pods-UnitTests-dummy.m in Sources */,
			);
			runOnlyForDeploymentPostprocessing = 0;
		};
		DF463808DFA45634D12C8230E2124199 /* Sources */ = {
			isa = PBXSourcesBuildPhase;
			buildActionMask = 2147483647;
			files = (
				806DBF8767A014AFFF93991074A7EC2C /* ArgumentConvertible.swift in Sources */,
				CB1F6A40603D36437DD17F935D22E737 /* ArgumentDescription.swift in Sources */,
				62103A59565DCDE35E40467F4853D688 /* ArgumentParser.swift in Sources */,
				234CF703712EF61EDE8B30ADD9ABCEB7 /* Command.swift in Sources */,
				1D49AC489552F5444B827A0C33AA9B56 /* Commander-dummy.m in Sources */,
				70B08CACF26F0532F69C414295D9BEBF /* CommandRunner.swift in Sources */,
				0C1534EFB7F2401F3B323D2B748F277D /* Commands.swift in Sources */,
				82BA4F05E4A182A2EB71359AD22163C6 /* CommandType.swift in Sources */,
				008C1B5ACAADD21B6FB704263524F6DF /* Error.swift in Sources */,
				FA01C9577FFAB67DC06A751EFBBB2BB6 /* Group.swift in Sources */,
			);
			runOnlyForDeploymentPostprocessing = 0;
		};
		E9AB29F376DDCE97044D186F06BCCB68 /* Sources */ = {
			isa = PBXSourcesBuildPhase;
			buildActionMask = 2147483647;
			files = (
				3990441B26D062CF585694641A785F70 /* AssetsCatalogParser.swift in Sources */,
				0ABBDB404DCE40A9711B212037669E6E /* ColorsFileParser.swift in Sources */,
				2DB59A50F2458D8BF665997BDC8CA8A9 /* Contexts.swift in Sources */,
				D63C38CB530CEC15C108175CDDFF52B8 /* Filters.swift in Sources */,
				FE5168A40993D68168F0D4A41158F1C8 /* GenumKit-dummy.m in Sources */,
				D9080DD59CDAB46B7135D75301C4F8DE /* GenumTemplate.swift in Sources */,
				9093D27EE44088FD0D974BD625F759EE /* SetNode.swift in Sources */,
				72FAD3D82556C6592B2ABC2BB2DB3F64 /* StoryboardParser.swift in Sources */,
				A5821018DB55C7764827FE0282E63BEA /* StringsFileParser.swift in Sources */,
				ADC55DFF0B46BE27BBEBEDC1FFB1B9BF /* SwiftIdentifier.swift in Sources */,
				C2DBEADB1C8E387400E62C9E /* FontsFileParser.swift in Sources */,
			);
			runOnlyForDeploymentPostprocessing = 0;
		};
		F0B03908537698FC629DECF459261F76 /* Sources */ = {
			isa = PBXSourcesBuildPhase;
			buildActionMask = 2147483647;
			files = (
				6CD4854D33545B66C391470542803117 /* Context.swift in Sources */,
				A7DD62181DC21587A75482C8E80109D1 /* Filters.swift in Sources */,
				76FFCE41E4C620998EF07F3BA172C807 /* Include.swift in Sources */,
				9FE65ED66C592C7014F196D2EE4D54C5 /* Inheritence.swift in Sources */,
				B1A582249300C97854E92492F539A4DA /* Lexer.swift in Sources */,
				634F928AAC9F5955DFC04E0F82460276 /* Namespace.swift in Sources */,
				9D3B61086E085DC3AE90646CF1CAA064 /* Node.swift in Sources */,
				B3D5F54AC9311E9C4C7B4E5CA9B6B3D1 /* Parser.swift in Sources */,
				790C83D323DDC9BCFA35BFB96D000683 /* Stencil-dummy.m in Sources */,
				AFFADECAB5183D25AA98D56D9B0C4D6E /* Template.swift in Sources */,
				BE02D939011528471DC7C6F0FB75A210 /* TemplateLoader.swift in Sources */,
				36D7BB443E2D88A5BD18FA2DD40A7192 /* Tokenizer.swift in Sources */,
				AD760302398684FB1DEDA7110EA9403A /* Variable.swift in Sources */,
			);
			runOnlyForDeploymentPostprocessing = 0;
		};
/* End PBXSourcesBuildPhase section */

/* Begin PBXTargetDependency section */
		152F316800BCC60149260D5E01207962 /* PBXTargetDependency */ = {
			isa = PBXTargetDependency;
			name = GenumKit;
			target = 516FC51D22165B299908B6922AA6707D /* GenumKit */;
			targetProxy = 7CBD77DD69B4D53C5A17B63035698B35 /* PBXContainerItemProxy */;
		};
		435DC08B48C91002BAC567E07FFC5DEE /* PBXTargetDependency */ = {
			isa = PBXTargetDependency;
			name = Stencil;
			target = 82187033C2061249A1FF01A6627B35ED /* Stencil */;
			targetProxy = 494EDF21376E68AFBC2C2FC3044C25AF /* PBXContainerItemProxy */;
		};
		462FB5EA2405DD5AECB78551C6EB5CB7 /* PBXTargetDependency */ = {
			isa = PBXTargetDependency;
			name = PathKit;
			target = 1C41B33E8F93A7D3A01F53D9FCF4A090 /* PathKit */;
			targetProxy = 474FFFB467D6CD665A60508E38ACCD50 /* PBXContainerItemProxy */;
		};
		5937D0866EAF54D23E3FF7CDF2D68DA7 /* PBXTargetDependency */ = {
			isa = PBXTargetDependency;
			name = Commander;
			target = AA9E07DDA09C22A6EC5CCA72F92C944D /* Commander */;
			targetProxy = 0D92BB6F7531D25B6260EBD714B20A6B /* PBXContainerItemProxy */;
		};
		8758C929BD5E82A08C8DD79203D4C1FA /* PBXTargetDependency */ = {
			isa = PBXTargetDependency;
			name = Stencil;
			target = 82187033C2061249A1FF01A6627B35ED /* Stencil */;
			targetProxy = BB3923CCB0B0FA317C27E9DF1903A4A7 /* PBXContainerItemProxy */;
		};
		BED650F804E64D30373F44E340D8DC46 /* PBXTargetDependency */ = {
			isa = PBXTargetDependency;
			name = PathKit;
			target = 1C41B33E8F93A7D3A01F53D9FCF4A090 /* PathKit */;
			targetProxy = A36FA96D49781763F6D796CECF65FA85 /* PBXContainerItemProxy */;
		};
		DF504C67AAB6B5C930B309A9CB90F991 /* PBXTargetDependency */ = {
			isa = PBXTargetDependency;
			name = Stencil;
			target = 82187033C2061249A1FF01A6627B35ED /* Stencil */;
			targetProxy = BCFF677C828EE0F1B1124CF901A919D8 /* PBXContainerItemProxy */;
		};
		F564F5AC2AB6BB04B30BAD750E09AA8D /* PBXTargetDependency */ = {
			isa = PBXTargetDependency;
			name = PathKit;
			target = 1C41B33E8F93A7D3A01F53D9FCF4A090 /* PathKit */;
			targetProxy = 8728B2667440B046FEEA59D2EF54594F /* PBXContainerItemProxy */;
		};
		FEB9095FEBB6A3C44DD3F031FFDE4342 /* PBXTargetDependency */ = {
			isa = PBXTargetDependency;
			name = GenumKit;
			target = 516FC51D22165B299908B6922AA6707D /* GenumKit */;
			targetProxy = 3B4DD5F3C68EEC868E1BF1334BD2A2D3 /* PBXContainerItemProxy */;
		};
/* End PBXTargetDependency section */

/* Begin XCBuildConfiguration section */
		013FE809E7459A6065A7CF8BC250976C /* Debug */ = {
			isa = XCBuildConfiguration;
			baseConfigurationReference = EC92C96F39D70DE1068C351DB9A24015 /* Commander.xcconfig */;
			buildSettings = {
				COMBINE_HIDPI_IMAGES = YES;
				CURRENT_PROJECT_VERSION = 1;
				DEFINES_MODULE = YES;
				DYLIB_COMPATIBILITY_VERSION = 1;
				DYLIB_CURRENT_VERSION = 1;
				DYLIB_INSTALL_NAME_BASE = "@rpath";
				ENABLE_STRICT_OBJC_MSGSEND = YES;
				FRAMEWORK_VERSION = A;
				GCC_PREFIX_HEADER = "Target Support Files/Commander/Commander-prefix.pch";
				INFOPLIST_FILE = "Target Support Files/Commander/Info.plist";
				INSTALL_PATH = "$(LOCAL_LIBRARY_DIR)/Frameworks";
				LD_RUNPATH_SEARCH_PATHS = "$(inherited) @executable_path/../Frameworks @loader_path/Frameworks";
				MACOSX_DEPLOYMENT_TARGET = 10.9;
				MODULEMAP_FILE = "Target Support Files/Commander/Commander.modulemap";
				MTL_ENABLE_DEBUG_INFO = YES;
				PRODUCT_NAME = Commander;
				SDKROOT = macosx;
				SKIP_INSTALL = YES;
				SWIFT_OPTIMIZATION_LEVEL = "-Onone";
				VERSIONING_SYSTEM = "apple-generic";
				VERSION_INFO_PREFIX = "";
			};
			name = Debug;
		};
		08A3F04706250A22251D108CD6365922 /* Release */ = {
			isa = XCBuildConfiguration;
			baseConfigurationReference = FBADE954CDE3BD925A8451D4FECED58F /* GenumKit.xcconfig */;
			buildSettings = {
				COMBINE_HIDPI_IMAGES = YES;
				CURRENT_PROJECT_VERSION = 1;
				DEBUG_INFORMATION_FORMAT = "dwarf-with-dsym";
				DEFINES_MODULE = YES;
				DYLIB_COMPATIBILITY_VERSION = 1;
				DYLIB_CURRENT_VERSION = 1;
				DYLIB_INSTALL_NAME_BASE = "@rpath";
				ENABLE_STRICT_OBJC_MSGSEND = YES;
				FRAMEWORK_VERSION = A;
				GCC_PREFIX_HEADER = "Target Support Files/GenumKit/GenumKit-prefix.pch";
				INFOPLIST_FILE = "Target Support Files/GenumKit/Info.plist";
				INSTALL_PATH = "$(LOCAL_LIBRARY_DIR)/Frameworks";
				LD_RUNPATH_SEARCH_PATHS = "$(inherited) @executable_path/../Frameworks @loader_path/Frameworks";
				MACOSX_DEPLOYMENT_TARGET = 10.9;
				MODULEMAP_FILE = "Target Support Files/GenumKit/GenumKit.modulemap";
				MTL_ENABLE_DEBUG_INFO = NO;
				PRODUCT_NAME = GenumKit;
				SDKROOT = macosx;
				SKIP_INSTALL = YES;
				VERSIONING_SYSTEM = "apple-generic";
				VERSION_INFO_PREFIX = "";
			};
			name = Release;
		};
		3608ED0683F399DB7664D221F4106C9A /* Debug */ = {
			isa = XCBuildConfiguration;
			baseConfigurationReference = A02981CD153EB808C32AC3B2A640E773 /* Stencil.xcconfig */;
			buildSettings = {
				COMBINE_HIDPI_IMAGES = YES;
				CURRENT_PROJECT_VERSION = 1;
				DEFINES_MODULE = YES;
				DYLIB_COMPATIBILITY_VERSION = 1;
				DYLIB_CURRENT_VERSION = 1;
				DYLIB_INSTALL_NAME_BASE = "@rpath";
				ENABLE_STRICT_OBJC_MSGSEND = YES;
				FRAMEWORK_VERSION = A;
				GCC_PREFIX_HEADER = "Target Support Files/Stencil/Stencil-prefix.pch";
				INFOPLIST_FILE = "Target Support Files/Stencil/Info.plist";
				INSTALL_PATH = "$(LOCAL_LIBRARY_DIR)/Frameworks";
				LD_RUNPATH_SEARCH_PATHS = "$(inherited) @executable_path/../Frameworks @loader_path/Frameworks";
				MACOSX_DEPLOYMENT_TARGET = 10.9;
				MODULEMAP_FILE = "Target Support Files/Stencil/Stencil.modulemap";
				MTL_ENABLE_DEBUG_INFO = YES;
				PRODUCT_NAME = Stencil;
				SDKROOT = macosx;
				SKIP_INSTALL = YES;
				SWIFT_OPTIMIZATION_LEVEL = "-Onone";
				VERSIONING_SYSTEM = "apple-generic";
				VERSION_INFO_PREFIX = "";
			};
			name = Debug;
		};
		369783303E59B8C716180F95D6405EC9 /* Debug */ = {
			isa = XCBuildConfiguration;
			baseConfigurationReference = 5240EAEA9887F6A89F8758ED754682BA /* Pods-swiftgen.debug.xcconfig */;
			buildSettings = {
				COMBINE_HIDPI_IMAGES = YES;
				CURRENT_PROJECT_VERSION = 1;
				DEFINES_MODULE = YES;
				DYLIB_COMPATIBILITY_VERSION = 1;
				DYLIB_CURRENT_VERSION = 1;
				DYLIB_INSTALL_NAME_BASE = "@rpath";
				ENABLE_STRICT_OBJC_MSGSEND = YES;
				FRAMEWORK_VERSION = A;
				INFOPLIST_FILE = "Target Support Files/Pods-swiftgen/Info.plist";
				INSTALL_PATH = "$(LOCAL_LIBRARY_DIR)/Frameworks";
				LD_RUNPATH_SEARCH_PATHS = "$(inherited) @executable_path/../Frameworks @loader_path/Frameworks";
				MACH_O_TYPE = staticlib;
				MACOSX_DEPLOYMENT_TARGET = 10.9;
				MODULEMAP_FILE = "Target Support Files/Pods-swiftgen/Pods-swiftgen.modulemap";
				MTL_ENABLE_DEBUG_INFO = YES;
				OTHER_LDFLAGS = "";
				OTHER_LIBTOOLFLAGS = "";
				PODS_ROOT = "$(SRCROOT)";
				PRODUCT_NAME = Pods_swiftgen;
				SDKROOT = macosx;
				SKIP_INSTALL = YES;
				SWIFT_OPTIMIZATION_LEVEL = "-Onone";
				VERSIONING_SYSTEM = "apple-generic";
				VERSION_INFO_PREFIX = "";
			};
			name = Debug;
		};
		454BE8A2E1D223293B7598E3F7F62241 /* Release */ = {
			isa = XCBuildConfiguration;
			baseConfigurationReference = DEE10F9FC417D3BE64F67E0C73AE2117 /* Pods-UnitTests.release.xcconfig */;
			buildSettings = {
				COMBINE_HIDPI_IMAGES = YES;
				CURRENT_PROJECT_VERSION = 1;
				DEBUG_INFORMATION_FORMAT = "dwarf-with-dsym";
				DEFINES_MODULE = YES;
				DYLIB_COMPATIBILITY_VERSION = 1;
				DYLIB_CURRENT_VERSION = 1;
				DYLIB_INSTALL_NAME_BASE = "@rpath";
				ENABLE_STRICT_OBJC_MSGSEND = YES;
				FRAMEWORK_VERSION = A;
				INFOPLIST_FILE = "Target Support Files/Pods-UnitTests/Info.plist";
				INSTALL_PATH = "$(LOCAL_LIBRARY_DIR)/Frameworks";
				LD_RUNPATH_SEARCH_PATHS = "$(inherited) @executable_path/../Frameworks @loader_path/Frameworks";
				MACH_O_TYPE = staticlib;
				MACOSX_DEPLOYMENT_TARGET = 10.9;
				MODULEMAP_FILE = "Target Support Files/Pods-UnitTests/Pods-UnitTests.modulemap";
				MTL_ENABLE_DEBUG_INFO = NO;
				OTHER_LDFLAGS = "";
				OTHER_LIBTOOLFLAGS = "";
				PODS_ROOT = "$(SRCROOT)";
				PRODUCT_NAME = Pods_UnitTests;
				SDKROOT = macosx;
				SKIP_INSTALL = YES;
				VERSIONING_SYSTEM = "apple-generic";
				VERSION_INFO_PREFIX = "";
			};
			name = Release;
		};
		52D4ECB745D1C035F94BD060EE7F6605 /* Debug */ = {
			isa = XCBuildConfiguration;
			buildSettings = {
				ALWAYS_SEARCH_USER_PATHS = NO;
				CLANG_CXX_LANGUAGE_STANDARD = "gnu++0x";
				CLANG_CXX_LIBRARY = "libc++";
				CLANG_ENABLE_MODULES = YES;
				CLANG_ENABLE_OBJC_ARC = YES;
				CLANG_WARN_BOOL_CONVERSION = YES;
				CLANG_WARN_CONSTANT_CONVERSION = YES;
				CLANG_WARN_DIRECT_OBJC_ISA_USAGE = YES;
				CLANG_WARN_EMPTY_BODY = YES;
				CLANG_WARN_ENUM_CONVERSION = YES;
				CLANG_WARN_INT_CONVERSION = YES;
				CLANG_WARN_OBJC_ROOT_CLASS = YES;
				CLANG_WARN_UNREACHABLE_CODE = YES;
				CLANG_WARN__DUPLICATE_METHOD_MATCH = YES;
				COPY_PHASE_STRIP = NO;
				GCC_C_LANGUAGE_STANDARD = gnu99;
				GCC_DYNAMIC_NO_PIC = NO;
				GCC_OPTIMIZATION_LEVEL = 0;
				GCC_PREPROCESSOR_DEFINITIONS = (
					"DEBUG=1",
					"$(inherited)",
				);
				GCC_SYMBOLS_PRIVATE_EXTERN = NO;
				GCC_WARN_64_TO_32_BIT_CONVERSION = YES;
				GCC_WARN_ABOUT_RETURN_TYPE = YES;
				GCC_WARN_UNDECLARED_SELECTOR = YES;
				GCC_WARN_UNINITIALIZED_AUTOS = YES;
				GCC_WARN_UNUSED_FUNCTION = YES;
				GCC_WARN_UNUSED_VARIABLE = YES;
				MACOSX_DEPLOYMENT_TARGET = 10.9;
				ONLY_ACTIVE_ARCH = YES;
				STRIP_INSTALLED_PRODUCT = NO;
				SYMROOT = "${SRCROOT}/../build";
			};
			name = Debug;
		};
		6A8B06E2D9DD2054CCAA7FC98187C422 /* Release */ = {
			isa = XCBuildConfiguration;
			baseConfigurationReference = 98B7951D26C6F37DF11D964F44005DF0 /* PathKit.xcconfig */;
			buildSettings = {
				COMBINE_HIDPI_IMAGES = YES;
				CURRENT_PROJECT_VERSION = 1;
				DEBUG_INFORMATION_FORMAT = "dwarf-with-dsym";
				DEFINES_MODULE = YES;
				DYLIB_COMPATIBILITY_VERSION = 1;
				DYLIB_CURRENT_VERSION = 1;
				DYLIB_INSTALL_NAME_BASE = "@rpath";
				ENABLE_STRICT_OBJC_MSGSEND = YES;
				FRAMEWORK_VERSION = A;
				GCC_PREFIX_HEADER = "Target Support Files/PathKit/PathKit-prefix.pch";
				INFOPLIST_FILE = "Target Support Files/PathKit/Info.plist";
				INSTALL_PATH = "$(LOCAL_LIBRARY_DIR)/Frameworks";
				LD_RUNPATH_SEARCH_PATHS = "$(inherited) @executable_path/../Frameworks @loader_path/Frameworks";
				MACOSX_DEPLOYMENT_TARGET = 10.9;
				MODULEMAP_FILE = "Target Support Files/PathKit/PathKit.modulemap";
				MTL_ENABLE_DEBUG_INFO = NO;
				PRODUCT_NAME = PathKit;
				SDKROOT = macosx;
				SKIP_INSTALL = YES;
				VERSIONING_SYSTEM = "apple-generic";
				VERSION_INFO_PREFIX = "";
			};
			name = Release;
		};
		7208BCB179C23DBA46EB8E81032EC0C0 /* Release */ = {
			isa = XCBuildConfiguration;
			baseConfigurationReference = EEF3677E032C35C8EE734727F40E312B /* Pods-swiftgen.release.xcconfig */;
			buildSettings = {
				COMBINE_HIDPI_IMAGES = YES;
				CURRENT_PROJECT_VERSION = 1;
				DEBUG_INFORMATION_FORMAT = "dwarf-with-dsym";
				DEFINES_MODULE = YES;
				DYLIB_COMPATIBILITY_VERSION = 1;
				DYLIB_CURRENT_VERSION = 1;
				DYLIB_INSTALL_NAME_BASE = "@rpath";
				ENABLE_STRICT_OBJC_MSGSEND = YES;
				FRAMEWORK_VERSION = A;
				INFOPLIST_FILE = "Target Support Files/Pods-swiftgen/Info.plist";
				INSTALL_PATH = "$(LOCAL_LIBRARY_DIR)/Frameworks";
				LD_RUNPATH_SEARCH_PATHS = "$(inherited) @executable_path/../Frameworks @loader_path/Frameworks";
				MACH_O_TYPE = staticlib;
				MACOSX_DEPLOYMENT_TARGET = 10.9;
				MODULEMAP_FILE = "Target Support Files/Pods-swiftgen/Pods-swiftgen.modulemap";
				MTL_ENABLE_DEBUG_INFO = NO;
				OTHER_LDFLAGS = "";
				OTHER_LIBTOOLFLAGS = "";
				PODS_ROOT = "$(SRCROOT)";
				PRODUCT_NAME = Pods_swiftgen;
				SDKROOT = macosx;
				SKIP_INSTALL = YES;
				VERSIONING_SYSTEM = "apple-generic";
				VERSION_INFO_PREFIX = "";
			};
			name = Release;
		};
		8DE0D80A8FA33A5765F695BF4DCB3876 /* Release */ = {
			isa = XCBuildConfiguration;
			baseConfigurationReference = EC92C96F39D70DE1068C351DB9A24015 /* Commander.xcconfig */;
			buildSettings = {
				COMBINE_HIDPI_IMAGES = YES;
				CURRENT_PROJECT_VERSION = 1;
				DEBUG_INFORMATION_FORMAT = "dwarf-with-dsym";
				DEFINES_MODULE = YES;
				DYLIB_COMPATIBILITY_VERSION = 1;
				DYLIB_CURRENT_VERSION = 1;
				DYLIB_INSTALL_NAME_BASE = "@rpath";
				ENABLE_STRICT_OBJC_MSGSEND = YES;
				FRAMEWORK_VERSION = A;
				GCC_PREFIX_HEADER = "Target Support Files/Commander/Commander-prefix.pch";
				INFOPLIST_FILE = "Target Support Files/Commander/Info.plist";
				INSTALL_PATH = "$(LOCAL_LIBRARY_DIR)/Frameworks";
				LD_RUNPATH_SEARCH_PATHS = "$(inherited) @executable_path/../Frameworks @loader_path/Frameworks";
				MACOSX_DEPLOYMENT_TARGET = 10.9;
				MODULEMAP_FILE = "Target Support Files/Commander/Commander.modulemap";
				MTL_ENABLE_DEBUG_INFO = NO;
				PRODUCT_NAME = Commander;
				SDKROOT = macosx;
				SKIP_INSTALL = YES;
				VERSIONING_SYSTEM = "apple-generic";
				VERSION_INFO_PREFIX = "";
			};
			name = Release;
		};
		A070F153A04DD66F4E492261894B37FF /* Release */ = {
			isa = XCBuildConfiguration;
			buildSettings = {
				ALWAYS_SEARCH_USER_PATHS = NO;
				CLANG_CXX_LANGUAGE_STANDARD = "gnu++0x";
				CLANG_CXX_LIBRARY = "libc++";
				CLANG_ENABLE_MODULES = YES;
				CLANG_ENABLE_OBJC_ARC = YES;
				CLANG_WARN_BOOL_CONVERSION = YES;
				CLANG_WARN_CONSTANT_CONVERSION = YES;
				CLANG_WARN_DIRECT_OBJC_ISA_USAGE = YES;
				CLANG_WARN_EMPTY_BODY = YES;
				CLANG_WARN_ENUM_CONVERSION = YES;
				CLANG_WARN_INT_CONVERSION = YES;
				CLANG_WARN_OBJC_ROOT_CLASS = YES;
				CLANG_WARN_UNREACHABLE_CODE = YES;
				CLANG_WARN__DUPLICATE_METHOD_MATCH = YES;
				COPY_PHASE_STRIP = YES;
				ENABLE_NS_ASSERTIONS = NO;
				GCC_C_LANGUAGE_STANDARD = gnu99;
				GCC_PREPROCESSOR_DEFINITIONS = "RELEASE=1";
				GCC_WARN_64_TO_32_BIT_CONVERSION = YES;
				GCC_WARN_ABOUT_RETURN_TYPE = YES;
				GCC_WARN_UNDECLARED_SELECTOR = YES;
				GCC_WARN_UNINITIALIZED_AUTOS = YES;
				GCC_WARN_UNUSED_FUNCTION = YES;
				GCC_WARN_UNUSED_VARIABLE = YES;
				MACOSX_DEPLOYMENT_TARGET = 10.9;
				STRIP_INSTALLED_PRODUCT = NO;
				SYMROOT = "${SRCROOT}/../build";
				VALIDATE_PRODUCT = YES;
			};
			name = Release;
		};
		CE7CFE19D1EA0F59A8674DF754B99A2E /* Debug */ = {
			isa = XCBuildConfiguration;
			baseConfigurationReference = 8B74F8229B5D50FA767E5A30FB2E10B5 /* Pods-UnitTests.debug.xcconfig */;
			buildSettings = {
				COMBINE_HIDPI_IMAGES = YES;
				CURRENT_PROJECT_VERSION = 1;
				DEFINES_MODULE = YES;
				DYLIB_COMPATIBILITY_VERSION = 1;
				DYLIB_CURRENT_VERSION = 1;
				DYLIB_INSTALL_NAME_BASE = "@rpath";
				ENABLE_STRICT_OBJC_MSGSEND = YES;
				FRAMEWORK_VERSION = A;
				INFOPLIST_FILE = "Target Support Files/Pods-UnitTests/Info.plist";
				INSTALL_PATH = "$(LOCAL_LIBRARY_DIR)/Frameworks";
				LD_RUNPATH_SEARCH_PATHS = "$(inherited) @executable_path/../Frameworks @loader_path/Frameworks";
				MACH_O_TYPE = staticlib;
				MACOSX_DEPLOYMENT_TARGET = 10.9;
				MODULEMAP_FILE = "Target Support Files/Pods-UnitTests/Pods-UnitTests.modulemap";
				MTL_ENABLE_DEBUG_INFO = YES;
				OTHER_LDFLAGS = "";
				OTHER_LIBTOOLFLAGS = "";
				PODS_ROOT = "$(SRCROOT)";
				PRODUCT_NAME = Pods_UnitTests;
				SDKROOT = macosx;
				SKIP_INSTALL = YES;
				SWIFT_OPTIMIZATION_LEVEL = "-Onone";
				VERSIONING_SYSTEM = "apple-generic";
				VERSION_INFO_PREFIX = "";
			};
			name = Debug;
		};
		DDEC7BF70D0A716CB392152FBBEA39EE /* Debug */ = {
			isa = XCBuildConfiguration;
			baseConfigurationReference = 98B7951D26C6F37DF11D964F44005DF0 /* PathKit.xcconfig */;
			buildSettings = {
				COMBINE_HIDPI_IMAGES = YES;
				CURRENT_PROJECT_VERSION = 1;
				DEFINES_MODULE = YES;
				DYLIB_COMPATIBILITY_VERSION = 1;
				DYLIB_CURRENT_VERSION = 1;
				DYLIB_INSTALL_NAME_BASE = "@rpath";
				ENABLE_STRICT_OBJC_MSGSEND = YES;
				FRAMEWORK_VERSION = A;
				GCC_PREFIX_HEADER = "Target Support Files/PathKit/PathKit-prefix.pch";
				INFOPLIST_FILE = "Target Support Files/PathKit/Info.plist";
				INSTALL_PATH = "$(LOCAL_LIBRARY_DIR)/Frameworks";
				LD_RUNPATH_SEARCH_PATHS = "$(inherited) @executable_path/../Frameworks @loader_path/Frameworks";
				MACOSX_DEPLOYMENT_TARGET = 10.9;
				MODULEMAP_FILE = "Target Support Files/PathKit/PathKit.modulemap";
				MTL_ENABLE_DEBUG_INFO = YES;
				PRODUCT_NAME = PathKit;
				SDKROOT = macosx;
				SKIP_INSTALL = YES;
				SWIFT_OPTIMIZATION_LEVEL = "-Onone";
				VERSIONING_SYSTEM = "apple-generic";
				VERSION_INFO_PREFIX = "";
			};
			name = Debug;
		};
		EEB86586980D548C1AFC2963925F690D /* Debug */ = {
			isa = XCBuildConfiguration;
			baseConfigurationReference = FBADE954CDE3BD925A8451D4FECED58F /* GenumKit.xcconfig */;
			buildSettings = {
				COMBINE_HIDPI_IMAGES = YES;
				CURRENT_PROJECT_VERSION = 1;
				DEFINES_MODULE = YES;
				DYLIB_COMPATIBILITY_VERSION = 1;
				DYLIB_CURRENT_VERSION = 1;
				DYLIB_INSTALL_NAME_BASE = "@rpath";
				ENABLE_STRICT_OBJC_MSGSEND = YES;
				ENABLE_TESTABILITY = YES;
				FRAMEWORK_VERSION = A;
				GCC_PREFIX_HEADER = "Target Support Files/GenumKit/GenumKit-prefix.pch";
				INFOPLIST_FILE = "Target Support Files/GenumKit/Info.plist";
				INSTALL_PATH = "$(LOCAL_LIBRARY_DIR)/Frameworks";
				LD_RUNPATH_SEARCH_PATHS = "$(inherited) @executable_path/../Frameworks @loader_path/Frameworks";
				MACOSX_DEPLOYMENT_TARGET = 10.9;
				MODULEMAP_FILE = "Target Support Files/GenumKit/GenumKit.modulemap";
				MTL_ENABLE_DEBUG_INFO = YES;
				PRODUCT_NAME = GenumKit;
				SDKROOT = macosx;
				SKIP_INSTALL = YES;
				SWIFT_OPTIMIZATION_LEVEL = "-Onone";
				VERSIONING_SYSTEM = "apple-generic";
				VERSION_INFO_PREFIX = "";
			};
			name = Debug;
		};
		F720F2F3546346DB3AA38C8920C1CC7E /* Release */ = {
			isa = XCBuildConfiguration;
			baseConfigurationReference = A02981CD153EB808C32AC3B2A640E773 /* Stencil.xcconfig */;
			buildSettings = {
				COMBINE_HIDPI_IMAGES = YES;
				CURRENT_PROJECT_VERSION = 1;
				DEBUG_INFORMATION_FORMAT = "dwarf-with-dsym";
				DEFINES_MODULE = YES;
				DYLIB_COMPATIBILITY_VERSION = 1;
				DYLIB_CURRENT_VERSION = 1;
				DYLIB_INSTALL_NAME_BASE = "@rpath";
				ENABLE_STRICT_OBJC_MSGSEND = YES;
				FRAMEWORK_VERSION = A;
				GCC_PREFIX_HEADER = "Target Support Files/Stencil/Stencil-prefix.pch";
				INFOPLIST_FILE = "Target Support Files/Stencil/Info.plist";
				INSTALL_PATH = "$(LOCAL_LIBRARY_DIR)/Frameworks";
				LD_RUNPATH_SEARCH_PATHS = "$(inherited) @executable_path/../Frameworks @loader_path/Frameworks";
				MACOSX_DEPLOYMENT_TARGET = 10.9;
				MODULEMAP_FILE = "Target Support Files/Stencil/Stencil.modulemap";
				MTL_ENABLE_DEBUG_INFO = NO;
				PRODUCT_NAME = Stencil;
				SDKROOT = macosx;
				SKIP_INSTALL = YES;
				VERSIONING_SYSTEM = "apple-generic";
				VERSION_INFO_PREFIX = "";
			};
			name = Release;
		};
/* End XCBuildConfiguration section */

/* Begin XCConfigurationList section */
		104F4988656868834EA712D71EE8390E /* Build configuration list for PBXNativeTarget "Commander" */ = {
			isa = XCConfigurationList;
			buildConfigurations = (
				013FE809E7459A6065A7CF8BC250976C /* Debug */,
				8DE0D80A8FA33A5765F695BF4DCB3876 /* Release */,
			);
			defaultConfigurationIsVisible = 0;
			defaultConfigurationName = Release;
		};
		1816F1134D2ED213EB3A26A175CB232F /* Build configuration list for PBXNativeTarget "PathKit" */ = {
			isa = XCConfigurationList;
			buildConfigurations = (
				DDEC7BF70D0A716CB392152FBBEA39EE /* Debug */,
				6A8B06E2D9DD2054CCAA7FC98187C422 /* Release */,
			);
			defaultConfigurationIsVisible = 0;
			defaultConfigurationName = Release;
		};
		2D8E8EC45A3A1A1D94AE762CB5028504 /* Build configuration list for PBXProject "Pods" */ = {
			isa = XCConfigurationList;
			buildConfigurations = (
				52D4ECB745D1C035F94BD060EE7F6605 /* Debug */,
				A070F153A04DD66F4E492261894B37FF /* Release */,
			);
			defaultConfigurationIsVisible = 0;
			defaultConfigurationName = Release;
		};
		3BBFE01EDA2E72F7A04C80CDD63CC130 /* Build configuration list for PBXNativeTarget "GenumKit" */ = {
			isa = XCConfigurationList;
			buildConfigurations = (
				EEB86586980D548C1AFC2963925F690D /* Debug */,
				08A3F04706250A22251D108CD6365922 /* Release */,
			);
			defaultConfigurationIsVisible = 0;
			defaultConfigurationName = Release;
		};
		3DD409570DEC4BD27301EAB1000A2434 /* Build configuration list for PBXNativeTarget "Pods-UnitTests" */ = {
			isa = XCConfigurationList;
			buildConfigurations = (
				CE7CFE19D1EA0F59A8674DF754B99A2E /* Debug */,
				454BE8A2E1D223293B7598E3F7F62241 /* Release */,
			);
			defaultConfigurationIsVisible = 0;
			defaultConfigurationName = Release;
		};
		4FE2CE6B5864E435305CFF928367444A /* Build configuration list for PBXNativeTarget "Stencil" */ = {
			isa = XCConfigurationList;
			buildConfigurations = (
				3608ED0683F399DB7664D221F4106C9A /* Debug */,
				F720F2F3546346DB3AA38C8920C1CC7E /* Release */,
			);
			defaultConfigurationIsVisible = 0;
			defaultConfigurationName = Release;
		};
		81EEE11C9B60AC97A2EC18928DA84F41 /* Build configuration list for PBXNativeTarget "Pods-swiftgen" */ = {
			isa = XCConfigurationList;
			buildConfigurations = (
				369783303E59B8C716180F95D6405EC9 /* Debug */,
				7208BCB179C23DBA46EB8E81032EC0C0 /* Release */,
			);
			defaultConfigurationIsVisible = 0;
			defaultConfigurationName = Release;
		};
/* End XCConfigurationList section */
	};
	rootObject = D41D8CD98F00B204E9800998ECF8427E /* Project object */;
}<|MERGE_RESOLUTION|>--- conflicted
+++ resolved
@@ -48,14 +48,11 @@
 		BBECFD3437A4436873C68217FBD1570E /* Cocoa.framework in Frameworks */ = {isa = PBXBuildFile; fileRef = 6586E91DF9AD32C88B3212B7D04952AA /* Cocoa.framework */; };
 		BE02D939011528471DC7C6F0FB75A210 /* TemplateLoader.swift in Sources */ = {isa = PBXBuildFile; fileRef = B1A72C9D997ED18116772465BCEF5327 /* TemplateLoader.swift */; };
 		BF0B54A7BE8ECDEEED5CDC2A504508B8 /* GenumKit-umbrella.h in Headers */ = {isa = PBXBuildFile; fileRef = 43DF9A26894B62EF2C68B13878FE290C /* GenumKit-umbrella.h */; settings = {ATTRIBUTES = (Public, ); }; };
-<<<<<<< HEAD
 		C15D6608B4141DA8170E7B7DB643CDE4 /* Filters.swift in Sources */ = {isa = PBXBuildFile; fileRef = A842EB8ED79BBE76FF8B83D8FF59AE1A /* Filters.swift */; };
 		C2DBEADB1C8E387400E62C9E /* FontsFileParser.swift in Sources */ = {isa = PBXBuildFile; fileRef = C2DBEAD91C8E386B00E62C9E /* FontsFileParser.swift */; };
 		C67F6447DA78AAE41B1B4924EEACD84B /* Include.swift in Sources */ = {isa = PBXBuildFile; fileRef = 598E51E302EC3A25A7A2769D2F785345 /* Include.swift */; };
 		C7DF1340BF44CA293A5214BBFD43FBB4 /* Commander-dummy.m in Sources */ = {isa = PBXBuildFile; fileRef = D23306EC14F92750C0DB4F76886FB77B /* Commander-dummy.m */; };
-=======
 		CB1F6A40603D36437DD17F935D22E737 /* ArgumentDescription.swift in Sources */ = {isa = PBXBuildFile; fileRef = A5B70BC8D2ED2DCB7CF0EF474FE68C69 /* ArgumentDescription.swift */; };
->>>>>>> e72df43c
 		D1AA358B8DFBC5580AE830E49A82E727 /* Pods-swiftgen-dummy.m in Sources */ = {isa = PBXBuildFile; fileRef = E7941FF308914D4E806F12A9F0A0E1C6 /* Pods-swiftgen-dummy.m */; };
 		D63C38CB530CEC15C108175CDDFF52B8 /* Filters.swift in Sources */ = {isa = PBXBuildFile; fileRef = C158D6B1D1B201A3D569F8F9CC475AC3 /* Filters.swift */; };
 		D7209F915F3700F52F03FFE463174F1B /* Pods-UnitTests-dummy.m in Sources */ = {isa = PBXBuildFile; fileRef = 4500F30C4160370D509B784106DD200F /* Pods-UnitTests-dummy.m */; };
@@ -195,11 +192,8 @@
 		BA6428E9F66FD5A23C0A2E06ED26CD2F /* Podfile */ = {isa = PBXFileReference; includeInIndex = 1; lastKnownFileType = text; name = Podfile; path = ../Podfile; sourceTree = SOURCE_ROOT; xcLanguageSpecificationIdentifier = xcode.lang.ruby; };
 		C08D3851FE68AF95E068FC181D06EB53 /* Template.swift */ = {isa = PBXFileReference; includeInIndex = 1; lastKnownFileType = sourcecode.swift; name = Template.swift; path = Sources/Template.swift; sourceTree = "<group>"; };
 		C158D6B1D1B201A3D569F8F9CC475AC3 /* Filters.swift */ = {isa = PBXFileReference; includeInIndex = 1; lastKnownFileType = sourcecode.swift; path = Filters.swift; sourceTree = "<group>"; };
-<<<<<<< HEAD
 		C2DBEAD91C8E386B00E62C9E /* FontsFileParser.swift */ = {isa = PBXFileReference; fileEncoding = 4; lastKnownFileType = sourcecode.swift; path = FontsFileParser.swift; sourceTree = "<group>"; };
 		C6B9D3FF012BBC698FBA8D6CEB7AF94A /* Stencil.xcconfig */ = {isa = PBXFileReference; includeInIndex = 1; lastKnownFileType = text.xcconfig; path = Stencil.xcconfig; sourceTree = "<group>"; };
-=======
->>>>>>> e72df43c
 		C78C83998486E5D84C243960BF2B0A68 /* SwiftIdentifier.swift */ = {isa = PBXFileReference; includeInIndex = 1; lastKnownFileType = sourcecode.swift; path = SwiftIdentifier.swift; sourceTree = "<group>"; };
 		CA6AECAAEC8EDE5FB7BB32B1DFBA8429 /* PathKit.modulemap */ = {isa = PBXFileReference; includeInIndex = 1; lastKnownFileType = "sourcecode.module-map"; path = PathKit.modulemap; sourceTree = "<group>"; };
 		CC02A5CCF3C66502E76E8CEAD4012B47 /* Pods-UnitTests-acknowledgements.markdown */ = {isa = PBXFileReference; includeInIndex = 1; lastKnownFileType = text; path = "Pods-UnitTests-acknowledgements.markdown"; sourceTree = "<group>"; };
