--- conflicted
+++ resolved
@@ -170,15 +170,11 @@
             isEnabled = "NO">
          </CommandLineArgument>
          <CommandLineArgument
-<<<<<<< HEAD
-             argument = "strings --templateName structured-swift4 $(PROJECT_DIR)/Tests/Fixtures/Resources/Strings/Localizable.stringsdict"
-             isEnabled = "NO">
-         </CommandLineArgument>
-         <CommandLineArgument
-            argument = "xcassets --templateName swift4 $(PROJECT_DIR)/Tests/Fixtures/Resources/XCAssets/Images.xcassets"
-=======
             argument = "run strings --templateName structured-swift5 $(PROJECT_DIR)/Tests/Fixtures/Resources/Strings/Localizable.strings"
->>>>>>> f3012949
+            isEnabled = "NO">
+         </CommandLineArgument>
+         <CommandLineArgument
+            argument = "run strings --templateName structured-swift5 $(PROJECT_DIR)/Tests/Fixtures/Resources/Strings/Localizable.stringsdict"
             isEnabled = "NO">
          </CommandLineArgument>
          <CommandLineArgument
