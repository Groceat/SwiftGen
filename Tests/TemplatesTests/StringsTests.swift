//
// Templates UnitTests
// Copyright © 2019 SwiftGen
// MIT Licence
//

import StencilSwiftKit
import XCTest

<<<<<<< HEAD
class StringsTests: XCTestCase {
  enum Contexts {
    static let all = [
      "empty",
      "localizable",
      "multiple",
      "plurals",
      "plurals-same-table",
      "plurals-advanced",
      "plurals-unsupported"
    ]
=======
final class StringsTests: XCTestCase {
  private enum Contexts {
    static let all = ["empty", "localizable", "multiple"]
>>>>>>> 758a73db
  }

  // generate variations to test customname generation
  private let variations: VariationGenerator = { name, context in
    guard name == "localizable" else { return [(context: context, suffix: "")] }

    return [
      (
        context: context,
        suffix: ""
      ),
      (
        context: try StencilContext.enrich(context: context, parameters: ["enumName=XCTLoc"]),
        suffix: "-customName"
      ),
      (
        context: try StencilContext.enrich(context: context, parameters: ["noComments"]),
        suffix: "-noComments"
      ),
      (
        context: try StencilContext.enrich(context: context, parameters: ["publicAccess"]),
        suffix: "-publicAccess"
      ),
      (
        context: try StencilContext.enrich(
          context: context,
          parameters: ["lookupFunction=XCTLocFunc(forKey:table:)"]
        ),
        suffix: "-lookupFunction"
      ),
      (
        context: try StencilContext.enrich(context: context, parameters: ["forceFileNameEnum"]),
        suffix: "-forceFileNameEnum"
      )
    ]
  }

  let variationsObjC: VariationGenerator = { name, context in
    guard name == "localizable" else { return [(context: context, suffix: "")] }

    return [
      (
        context: context,
        suffix: ""
      ),
      (
        context: try StencilContext.enrich(context: context, parameters: ["noComments"]),
        suffix: "-noComments"
      ),
      (
        context: try StencilContext.enrich(context: context, parameters: ["headerName=headerName-from-parameter.h"]),
        suffix: "-headerName"
      )
    ]
  }

  func testFlatSwift4() {
    test(
      template: "flat-swift4",
      contextNames: Contexts.all,
      directory: .strings,
      contextVariations: variations
    )
  }

  func testFlatSwift5() {
    test(
      template: "flat-swift5",
      contextNames: Contexts.all,
      directory: .strings,
      contextVariations: variations
    )
  }

  func testStructuredSwift4() {
    test(
      template: "structured-swift4",
      contextNames: Contexts.all,
      directory: .strings,
      contextVariations: variations
    )
  }

  func testStructuredSwift5() {
    test(
      template: "structured-swift5",
      contextNames: Contexts.all,
      directory: .strings,
      contextVariations: variations
    )
  }

  func testObjectiveCHeader() {
    test(
      template: "objc-h",
      contextNames: Contexts.all,
      directory: .strings,
      contextVariations: variationsObjC,
      outputExtension: "h"
    )
  }

  func testObjectiveCSource() {
    test(
      template: "objc-m",
      contextNames: Contexts.all,
      directory: .strings,
      contextVariations: variationsObjC,
      outputExtension: "m"
    )
  }
}<|MERGE_RESOLUTION|>--- conflicted
+++ resolved
@@ -7,9 +7,8 @@
 import StencilSwiftKit
 import XCTest
 
-<<<<<<< HEAD
-class StringsTests: XCTestCase {
-  enum Contexts {
+final class StringsTests: XCTestCase {
+  private enum Contexts {
     static let all = [
       "empty",
       "localizable",
@@ -19,11 +18,6 @@
       "plurals-advanced",
       "plurals-unsupported"
     ]
-=======
-final class StringsTests: XCTestCase {
-  private enum Contexts {
-    static let all = ["empty", "localizable", "multiple"]
->>>>>>> 758a73db
   }
 
   // generate variations to test customname generation
