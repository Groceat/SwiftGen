--- conflicted
+++ resolved
@@ -55,17 +55,10 @@
     Date(timeIntervalSinceReferenceDate: {{ value.timeIntervalSinceReferenceDate }})
   {% elif metadata.type == "Optional" %}
     nil
-<<<<<<< HEAD
   {% elif metadata.type == "Array" and value %}
     [{% for currentValue in value %}
       {% call valueBlock currentValue metadata.element %}
-      {% if not forloop.last %}, {% endif %}
-=======
-  {% elif metadata.type == "Array" and metadata.element.items %}
-    [{% for itemMetadata in metadata.element.items %}
-      {% call valueBlock value[forloop.counter0] itemMetadata %}
       {{ ", " if not forloop.last }}
->>>>>>> 1bb2bdf3
     {% endfor %}]
   {% elif metadata.type == "Dictionary" %}
     [{% for key,value in value %}
